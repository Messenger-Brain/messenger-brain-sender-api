import { Request, Response } from "express";
import { WhatsAppSessionService } from "../services/WhatsAppSessionService";
import { ValidationMiddleware } from "../middleware/validation";
import { LoggingMiddleware } from "../middleware/logging";
import { RateLimitMiddleware } from "../middleware/rateLimit";
import Logger from "../utils/logger";
import Joi from "joi";

export class WhatsAppSessionController {
<<<<<<< HEAD
	private static instance: WhatsAppSessionController;
	private sessionService: WhatsAppSessionService;
	private validationMiddleware: ValidationMiddleware;
	private loggingMiddleware: LoggingMiddleware;
	private rateLimitMiddleware: RateLimitMiddleware;
	private logger: typeof Logger;

	constructor() {
		this.sessionService = WhatsAppSessionService.getInstance();
		this.validationMiddleware = ValidationMiddleware.getInstance();
		this.loggingMiddleware = LoggingMiddleware.getInstance();
		this.rateLimitMiddleware = RateLimitMiddleware.getInstance();
		this.logger = Logger;
	}

	public static getInstance(): WhatsAppSessionController {
		if (!WhatsAppSessionController.instance) {
			WhatsAppSessionController.instance = new WhatsAppSessionController();
		}
		return WhatsAppSessionController.instance;
	}

	/**
	 * Validation schemas
	 */
	private readonly createSessionSchema = Joi.object({
		name: Joi.string().min(2).max(200).required(),
		phone_number: Joi.string()
			.pattern(/^\+?[1-9]\d{1,14}$/)
			.required(),
		countryPrefix: Joi.string().max(10).default("+506"),
		account_protection: Joi.boolean().default(true),
		log_messages: Joi.boolean().default(true),
		readIncomingMessages: Joi.boolean().default(false),
		autoRejectCalls: Joi.boolean().default(false),
		webhook_url: Joi.string().uri().optional(),
		webhook_enabled: Joi.boolean().default(false),
		webhookEvents: Joi.array().items(Joi.string()).default(["session.status"]),
	});

	private readonly updateSessionSchema = Joi.object({
		name: Joi.string().min(2).max(200).optional(),
		account_protection: Joi.boolean().optional(),
		log_messages: Joi.boolean().optional(),
		readIncomingMessages: Joi.boolean().optional(),
		autoRejectCalls: Joi.boolean().optional(),
		webhook_url: Joi.string().uri().optional(),
		webhook_enabled: Joi.boolean().optional(),
		webhookEvents: Joi.array().items(Joi.string()).optional(),
	});

	private readonly getSessionsSchema = Joi.object({
		page: Joi.number().integer().min(1).default(1),
		limit: Joi.number().integer().min(1).max(100).default(10),
		search: Joi.string().max(100).optional(),
		status_id: Joi.number().integer().min(1).optional(),
		user_id: Joi.number().integer().min(1).optional(),
		sortBy: Joi.string()
			.valid("id", "name", "phone_number", "created_at", "updated_at")
			.default("created_at"),
		sortOrder: Joi.string().valid("ASC", "DESC").default("DESC"),
	});

	private readonly getSessionByIdSchema = Joi.object({
		id: Joi.number().integer().min(1).required(),
	});

	private readonly connectSessionSchema = Joi.object({
		id: Joi.number().integer().min(1).required(),
	});

	private readonly disconnectSessionSchema = Joi.object({
		id: Joi.number().integer().min(1).required(),
	});

	private readonly selectSessionSchema = Joi.object({
		id: Joi.number().integer().min(1).required(),
	});

	/**
	 * Create a new WhatsApp session
	 * @route POST /api/whatsapp-sessions
	 */
	public createSession = async (req: Request, res: Response): Promise<void> => {
		try {
			const userId = (req as any).user?.id;

			if (!userId) {
				res.status(401).json({
					success: false,
					message: "Authentication required",
					error: "User not authenticated",
				});
				return;
			}

			this.logger.info("WhatsApp session creation attempt", {
				userId,
				phone_number: req.body.phoneNumber,
			});

			const sessionData = {
				...req.body,
				userId,
			};

			const result = await this.sessionService.createSession(sessionData);

			if (result.success) {
				this.loggingMiddleware.logWhatsAppEvent(
					"session_created",
					result.data?.id || 0,
					userId,
					true,
					{
						phone_number: req.body.phoneNumber,
						name: req.body.name,
					}
				);
				res.status(201).json(result);
			} else {
				this.logger.warn("WhatsApp session creation failed", {
					userId,
					phone_number: req.body.phoneNumber,
					error: (result as any).error,
				});
				res.status(400).json(result);
			}
		} catch (error) {
			this.logger.error("WhatsApp session creation error", error);
			res.status(500).json({
				success: false,
				message: "Internal server error",
				error: "Session creation failed",
			});
		}
	};

	/**
	 * Get list of WhatsApp sessions with pagination and filters
	 * @route GET /api/whatsapp-sessions
	 */
	public getSessions = async (req: Request, res: Response): Promise<void> => {
		try {
			const userId = (req as any).user?.id;
			const userRole = (req as any).user?.role;

			const filters = {
				page: parseInt(req.query.page as string) || 1,
				limit: parseInt(req.query.limit as string) || 10,
				search: req.query.search as string,
				status_id: req.query.status_id
					? parseInt(req.query.status_id as string)
					: undefined,
				user_id:
					userRole === "admin"
						? req.query.user_id
							? parseInt(req.query.user_id as string)
							: undefined
						: userId,
				sortBy: (req.query.sortBy as string) || "created_at",
				sortOrder: (req.query.sortOrder as string) || "DESC",
			};

			this.logger.info("WhatsApp sessions list request", { filters });

			// Get sessions by user (admin can see all, regular users see only their own)
			const result = await this.sessionService.getSessionsByUser(
				filters.user_id || userId,
				{
					page: filters.page,
					limit: filters.limit,
					sortBy: filters.sortBy,
					sortOrder: filters.sortOrder as "ASC" | "DESC",
				}
			);

			if (result.success) {
				res.status(200).json(result);
			} else {
				res.status(500).json(result);
			}
		} catch (error) {
			this.logger.error("Get WhatsApp sessions error", error);
			res.status(500).json({
				success: false,
				message: "Internal server error",
				error: "Failed to get sessions",
			});
		}
	};

	/**
	 * Get WhatsApp session by ID
	 * @route GET /api/whatsapp-sessions/:id
	 */
	public getSessionById = async (
		req: Request,
		res: Response
	): Promise<void> => {
		try {
			const sessionId = parseInt((req.params.id as string) || "0");
			const userId = (req as any).user?.id;
			const userRole = (req as any).user?.role;

			this.logger.info("Get WhatsApp session by ID request", {
				sessionId,
				userId,
			});

			// allow admin to get any session (pass undefined user_id)
			const result = await this.sessionService.getSessionById(
				sessionId,
				userRole === "admin" ? undefined : userId
			);

			if (result.success) {
				res.status(200).json(result);
			} else {
				res.status(404).json(result);
			}
		} catch (error) {
			this.logger.error("Get WhatsApp session by ID error", error);
			res.status(500).json({
				success: false,
				message: "Internal server error",
				error: "Failed to get session",
			});
		}
	};

	/**
	 * Update WhatsApp session
	 * @route PUT /api/whatsapp-sessions/:id
	 */
	public updateSession = async (req: Request, res: Response): Promise<void> => {
		try {
			const sessionId = parseInt((req.params.id as string) || "0");
			const userId = (req as any).user?.id;
			const userRole = (req as any).user?.role;

			this.logger.info("WhatsApp session update attempt", {
				sessionId,
				userId,
			});

			const result = await this.sessionService.updateSession(
				sessionId,
				userId,
				req.body
			);

			if (result.success) {
				this.loggingMiddleware.logWhatsAppEvent(
					"session_updated",
					sessionId,
					userId,
					true,
					req.body
				);
				res.status(200).json(result);
			} else {
				this.logger.warn("WhatsApp session update failed", {
					sessionId,
					userId,
					error: (result as any).error,
				});
				res.status(400).json(result);
			}
		} catch (error) {
			this.logger.error("WhatsApp session update error", error);
			res.status(500).json({
				success: false,
				message: "Internal server error",
				error: "Session update failed",
			});
		}
	};

	/**
	 * Delete WhatsApp session
	 * @route DELETE /api/whatsapp-sessions/:id
	 */
	public deleteSession = async (req: Request, res: Response): Promise<void> => {
		try {
			const sessionId = parseInt((req.params.id as string) || "0");
			const userId = (req as any).user?.id;
			const userRole = (req as any).user?.role;

			this.logger.info("WhatsApp session deletion attempt", {
				sessionId,
				userId,
			});

			const result = await this.sessionService.deleteSession(sessionId, userId);

			if (result.success) {
				this.loggingMiddleware.logWhatsAppEvent(
					"session_deleted",
					sessionId,
					userId,
					true
				);
				res.status(200).json(result);
			} else {
				this.logger.warn("WhatsApp session deletion failed", {
					sessionId,
					userId,
					error: (result as any).error,
				});
				res.status(400).json(result);
			}
		} catch (error) {
			this.logger.error("WhatsApp session deletion error", error);
			res.status(500).json({
				success: false,
				message: "Internal server error",
				error: "Session deletion failed",
			});
		}
	};

	/**
	 * Connect WhatsApp session
	 * @route POST /api/whatsapp-sessions/:id/connect
	 */
	public connectSession = async (
		req: Request,
		res: Response
	): Promise<void> => {
		try {
			const sessionId = parseInt((req.params.id as string) || "0");
			const userId = (req as any).user?.id;
			const userRole = (req as any).user?.role;

			this.logger.info("WhatsApp session connect attempt", {
				sessionId,
				userId,
			});

			const result = await this.sessionService.connectSession(
				sessionId,
				userId
			);

			if (result.success) {
				this.loggingMiddleware.logWhatsAppEvent(
					"session_connected",
					sessionId,
					userId,
					true
				);
				res.status(200).json(result);
			} else {
				this.logger.warn("WhatsApp session connect failed", {
					sessionId,
					userId,
					error: (result as any).error,
				});
				res.status(400).json(result);
			}
		} catch (error) {
			this.logger.error("WhatsApp session connect error", error);
			res.status(500).json({
				success: false,
				message: "Internal server error",
				error: "Session connection failed",
			});
		}
	};

	/**
	 * Disconnect WhatsApp session
	 * @route POST /api/whatsapp-sessions/:id/disconnect
	 */
	public disconnectSession = async (
		req: Request,
		res: Response
	): Promise<void> => {
		try {
			const sessionId = parseInt((req.params.id as string) || "0");
			const userId = (req as any).user?.id;
			const userRole = (req as any).user?.role;

			this.logger.info("WhatsApp session disconnect attempt", {
				sessionId,
				userId,
			});

			const result = await this.sessionService.disconnectSession(
				sessionId,
				userId
			);

			if (result.success) {
				this.loggingMiddleware.logWhatsAppEvent(
					"session_disconnected",
					sessionId,
					userId,
					true
				);
				res.status(200).json(result);
			} else {
				this.logger.warn("WhatsApp session disconnect failed", {
					sessionId,
					userId,
					error: (result as any).error,
				});
				res.status(400).json(result);
			}
		} catch (error) {
			this.logger.error("WhatsApp session disconnect error", error);
			res.status(500).json({
				success: false,
				message: "Internal server error",
				error: "Session disconnection failed",
			});
		}
	};

	/**
	 * Select WhatsApp session (mark as active)
	 * @route POST /api/whatsapp-sessions/:id/select
	 */
	public selectSession = async (req: Request, res: Response): Promise<void> => {
		try {
			const sessionId = parseInt((req.params.id as string) || "0");
			const userId = (req as any).user?.id;
			const userRole = (req as any).user?.role;

			this.logger.info("WhatsApp session select attempt", {
				sessionId,
				userId,
			});

			// TODO: Implement select session functionality
			const result = {
				success: true,
				message: "Session selected successfully",
			};

			if (result.success) {
				this.loggingMiddleware.logWhatsAppEvent(
					"session_selected",
					sessionId,
					userId,
					true
				);
				res.status(200).json(result);
			} else {
				this.logger.warn("WhatsApp session select failed", {
					sessionId,
					userId,
					error: (result as any).error,
				});
				res.status(400).json(result);
			}
		} catch (error) {
			this.logger.error("WhatsApp session select error", error);
			res.status(500).json({
				success: false,
				message: "Internal server error",
				error: "Session selection failed",
			});
		}
	};

	/**
	 * Get session QR code
	 * @route GET /api/whatsapp-sessions/:id/qr
	 */
	public getSessionQR = async (req: Request, res: Response): Promise<void> => {
		try {
			const sessionId = parseInt((req.params.id as string) || "0");
			const userId = (req as any).user?.id;
			const userRole = (req as any).user?.role;

			this.logger.info("Get WhatsApp session QR request", {
				sessionId,
				userId,
			});

			// TODO: Implement get session QR functionality
			const result = { success: true, data: { qrCode: "sample-qr-code" } };

			if (result.success) {
				res.status(200).json(result);
			} else {
				res.status(404).json(result);
			}
		} catch (error) {
			this.logger.error("Get WhatsApp session QR error", error);
			res.status(500).json({
				success: false,
				message: "Internal server error",
				error: "Failed to get QR code",
			});
		}
	};

	/**
	 * Refresh session QR code
	 * @route POST /api/whatsapp-sessions/:id/qr/refresh
	 */
	public refreshQR = async (req: Request, res: Response): Promise<void> => {
		try {
			const sessionId = parseInt((req.params.id as string) || "0");
			const userId = (req as any).user?.id;
			const userRole = (req as any).user?.role;

			this.logger.info("WhatsApp session QR refresh attempt", {
				sessionId,
				userId,
			});

			// TODO: Implement refresh QR functionality
			const result = {
				success: true,
				message: "QR code refreshed successfully",
			};

			if (result.success) {
				this.loggingMiddleware.logWhatsAppEvent(
					"qr_refreshed",
					sessionId,
					userId,
					true
				);
				res.status(200).json(result);
			} else {
				this.logger.warn("WhatsApp session QR refresh failed", {
					sessionId,
					userId,
					error: (result as any).error,
				});
				res.status(400).json(result);
			}
		} catch (error) {
			this.logger.error("WhatsApp session QR refresh error", error);
			res.status(500).json({
				success: false,
				message: "Internal server error",
				error: "QR refresh failed",
			});
		}
	};

	/**
	 * Get session status
	 * @route GET /api/whatsapp-sessions/:id/status
	 */
	public getSessionStatus = async (
		req: Request,
		res: Response
	): Promise<void> => {
		try {
			const sessionId = parseInt((req.params.id as string) || "0");
			const userId = (req as any).user?.id;
			const userRole = (req as any).user?.role;

			this.logger.info("Get WhatsApp session status request", {
				sessionId,
				userId,
			});

			const result = await this.sessionService.getSessionStatus(
				sessionId,
				userId
			);

			if (result.success) {
				res.status(200).json(result);
			} else {
				res.status(404).json(result);
			}
		} catch (error) {
			this.logger.error("Get WhatsApp session status error", error);
			res.status(500).json({
				success: false,
				message: "Internal server error",
				error: "Failed to get session status",
			});
		}
	};

	/**
	 * Get user's sessions
	 * @route GET /api/whatsapp-sessions/user/:userId
	 */
	public getUserSessions = async (
		req: Request,
		res: Response
	): Promise<void> => {
		try {
			const targetUserId = parseInt((req.params.user_id as string) || "0");
			const currentUserId = (req as any).user?.id;
			const userRole = (req as any).user?.role;

			// Only allow if admin or accessing own sessions
			if (userRole !== "admin" && currentUserId !== targetUserId) {
				res.status(403).json({
					success: false,
					message: "Access denied",
					error: "You can only access your own sessions",
				});
				return;
			}

			this.logger.info("Get user WhatsApp sessions request", {
				targetUserId,
				currentUserId,
			});

			const result = await this.sessionService.getUserSessions(targetUserId);

			if (result.success) {
				res.status(200).json(result);
			} else {
				res.status(404).json(result);
			}
		} catch (error) {
			this.logger.error("Get user WhatsApp sessions error", error);
			res.status(500).json({
				success: false,
				message: "Internal server error",
				error: "Failed to get user sessions",
			});
		}
	};

	/**
	 * Get session statistics
	 * @route GET /api/whatsapp-sessions/stats
	 */
	public getSessionStats = async (
		req: Request,
		res: Response
	): Promise<void> => {
		try {
			const userId = (req as any).user?.id;
			const userRole = (req as any).user?.role;

			this.logger.info("Get WhatsApp session stats request", { userId });

			// TODO: Implement general session stats method
			const result = {
				success: true,
				message: "Session stats retrieved successfully",
				data: {},
			};

			if (result.success) {
				res.status(200).json(result);
			} else {
				res.status(500).json(result);
			}
		} catch (error) {
			this.logger.error("Get WhatsApp session stats error", error);
			res.status(500).json({
				success: false,
				message: "Internal server error",
				error: "Failed to get session statistics",
			});
		}
	};

	/**
	 * Health check for WhatsApp session service
	 * @route GET /api/whatsapp-sessions/health
	 */
	public healthCheck = async (req: Request, res: Response): Promise<void> => {
		try {
			res.status(200).json({
				success: true,
				message: "WhatsApp session service is healthy",
				timestamp: new Date().toISOString(),
				service: "whatsapp-sessions",
			});
		} catch (error) {
			this.logger.error("WhatsApp session health check error", error);
			res.status(500).json({
				success: false,
				message: "WhatsApp session service is unhealthy",
				error: "Health check failed",
			});
		}
	};

	/**
	 * Get validation middleware for each endpoint
	 */
	public getValidationMiddleware() {
		return {
			createSession: this.validationMiddleware.validateBody(
				this.createSessionSchema
			),
			updateSession: this.validationMiddleware.validateBody(
				this.updateSessionSchema
			),
			getSessions: this.validationMiddleware.validateQuery(
				this.getSessionsSchema
			),
			getSessionById: this.validationMiddleware.validateParams(
				this.getSessionByIdSchema
			),
			connectSession: this.validationMiddleware.validateParams(
				this.connectSessionSchema
			),
			disconnectSession: this.validationMiddleware.validateParams(
				this.disconnectSessionSchema
			),
			selectSession: this.validationMiddleware.validateParams(
				this.selectSessionSchema
			),
		};
	}

	/**
	 * Get rate limiting middleware for each endpoint
	 */
	public getRateLimitMiddleware() {
		return {
			createSession: this.rateLimitMiddleware.adminRateLimit(5, 900000), // 5 per 15 minutes
			getSessions: this.rateLimitMiddleware.adminRateLimit(100, 900000), // 100 per 15 minutes
			getSessionById: this.rateLimitMiddleware.adminRateLimit(200, 900000), // 200 per 15 minutes
			updateSession: this.rateLimitMiddleware.adminRateLimit(20, 900000), // 20 per 15 minutes
			deleteSession: this.rateLimitMiddleware.adminRateLimit(5, 900000), // 5 per 15 minutes
			connectSession: this.rateLimitMiddleware.adminRateLimit(10, 900000), // 10 per 15 minutes
			disconnectSession: this.rateLimitMiddleware.adminRateLimit(10, 900000), // 10 per 15 minutes
			selectSession: this.rateLimitMiddleware.adminRateLimit(20, 900000), // 20 per 15 minutes
			getSessionQR: this.rateLimitMiddleware.adminRateLimit(50, 900000), // 50 per 15 minutes
			refreshQR: this.rateLimitMiddleware.adminRateLimit(10, 900000), // 10 per 15 minutes
			getSessionStatus: this.rateLimitMiddleware.adminRateLimit(100, 900000), // 100 per 15 minutes
			getUserSessions: this.rateLimitMiddleware.adminRateLimit(100, 900000), // 100 per 15 minutes
			getSessionStats: this.rateLimitMiddleware.adminRateLimit(50, 900000), // 50 per 15 minutes
		};
	}
=======
  private static instance: WhatsAppSessionController;
  private sessionService: WhatsAppSessionService;
  private validationMiddleware: ValidationMiddleware;
  private loggingMiddleware: LoggingMiddleware;
  private rateLimitMiddleware: RateLimitMiddleware;
  private logger: typeof Logger;

  constructor() {
    this.sessionService = WhatsAppSessionService.getInstance();
    this.validationMiddleware = ValidationMiddleware.getInstance();
    this.loggingMiddleware = LoggingMiddleware.getInstance();
    this.rateLimitMiddleware = RateLimitMiddleware.getInstance();
    this.logger = Logger;
  }

  public static getInstance(): WhatsAppSessionController {
    if (!WhatsAppSessionController.instance) {
      WhatsAppSessionController.instance = new WhatsAppSessionController();
    }
    return WhatsAppSessionController.instance;
  }

  /**
   * Validation schemas
   */
  private readonly createSessionSchema = Joi.object({
    name: Joi.string().min(2).max(200).required(),
    phone_number: Joi.string().pattern(/^\+?[1-9]\d{1,14}$/).required(),
    countryPrefix: Joi.string().max(10).default('+506'),
    account_protection: Joi.boolean().default(true),
    log_messages: Joi.boolean().default(true),
    readIncomingMessages: Joi.boolean().default(false),
    autoRejectCalls: Joi.boolean().default(false),
    webhook_url: Joi.string().uri().optional(),
    webhook_enabled: Joi.boolean().default(false),
    webhookEvents: Joi.array().items(Joi.string()).default(['session.status'])
  });

  private readonly updateSessionSchema = Joi.object({
    name: Joi.string().min(2).max(200).optional(),
    phone_number: Joi.string().pattern(/^\+\d+$/).optional(),
    account_protection: Joi.boolean().optional(),
    log_messages: Joi.boolean().optional(),
    read_incoming_messages: Joi.boolean().optional(),
    auto_reject_calls: Joi.boolean().optional(),
    webhook_url: Joi.string().uri().optional(),
    webhook_enabled: Joi.boolean().optional(),
    webhook_events: Joi.array().items(Joi.string()).optional()
  });

  private readonly getSessionsSchema = Joi.object({
    page: Joi.number().integer().min(1).default(1),
    limit: Joi.number().integer().min(1).max(100).default(10),
    search: Joi.string().max(100).optional(),
    status_id: Joi.number().integer().min(1).optional(),
    user_id: Joi.number().integer().min(1).optional(),
    sortBy: Joi.string().valid('id', 'name', 'phone_number', 'created_at', 'updated_at').default('created_at'),
    sortOrder: Joi.string().valid('ASC', 'DESC').default('DESC')
  });

  private readonly getSessionByIdSchema = Joi.object({
    id: Joi.number().integer().min(1).required()
  });

  private readonly connectSessionSchema = Joi.object({
    id: Joi.number().integer().min(1).required()
  });

  private readonly disconnectSessionSchema = Joi.object({
    id: Joi.number().integer().min(1).required()
  });

  private readonly selectSessionSchema = Joi.object({
    id: Joi.number().integer().min(1).required()
  });

  /**
   * Create a new WhatsApp session
   * @route POST /api/whatsapp-sessions
   */
  public createSession = async (req: Request, res: Response): Promise<void> => {
    try {
      const userId = (req as any).user?.id;
      
      if (!userId) {
        res.status(401).json({
          success: false,
          message: 'Authentication required',
          error: 'User not authenticated'
        });
        return;
      }

      this.logger.info('WhatsApp session creation attempt', { 
        userId, 
        phone_number: req.body.phoneNumber 
      });

      const sessionData = {
        ...req.body,
        userId
      };

      const result = await this.sessionService.createSession(sessionData);

      if (result.success) {
        this.loggingMiddleware.logWhatsAppEvent('session_created', result.data?.id || 0, userId, true, {
          phone_number: req.body.phoneNumber,
          name: req.body.name
        });
        res.status(201).json(result);
      } else {
        this.logger.warn('WhatsApp session creation failed', { 
          userId, 
          phone_number: req.body.phoneNumber, 
          error: (result as any).error 
        });
        res.status(400).json(result);
      }
    } catch (error) {
      this.logger.error('WhatsApp session creation error', error);
      res.status(500).json({
        success: false,
        message: 'Internal server error',
        error: 'Session creation failed'
      });
    }
  };

  /**
   * Get list of WhatsApp sessions with pagination and filters
   * @route GET /api/whatsapp-sessions
   */
  public getSessions = async (req: Request, res: Response): Promise<void> => {
    try {
      const userId = (req as any).user?.id;
      const userRole = (req as any).user?.role;
      
      const filters = {
        page: parseInt(req.query.page as string) || 1,
        limit: parseInt(req.query.limit as string) || 10,
        search: req.query.search as string,
        status_id: req.query.status_id ? parseInt(req.query.status_id as string) : undefined,
        user_id: userRole === 'admin' ? (req.query.user_id ? parseInt(req.query.user_id as string) : undefined) : userId,
        sortBy: (req.query.sortBy as string) || 'created_at',
        sortOrder: (req.query.sortOrder as string) || 'DESC'
      };

      this.logger.info('WhatsApp sessions list request', { filters });

      // Get sessions by user (admin can see all, regular users see only their own)
      const result = await this.sessionService.getSessionsByUser(
        filters.user_id || userId, 
        {
          page: filters.page,
          limit: filters.limit,
          sortBy: filters.sortBy,
          sortOrder: filters.sortOrder as 'ASC' | 'DESC'
        }
      );

      if (result.success) {
        res.status(200).json(result);
      } else {
        res.status(500).json(result);
      }
    } catch (error) {
      this.logger.error('Get WhatsApp sessions error', error);
      res.status(500).json({
        success: false,
        message: 'Internal server error',
        error: 'Failed to get sessions'
      });
    }
  };

  /**
   * Get WhatsApp session by ID
   * @route GET /api/whatsapp-sessions/:id
   */
  public getSessionById = async (req: Request, res: Response): Promise<void> => {
    try {
      const sessionId = parseInt((req.params.id as string) || '0');
      const userId = (req as any).user?.id;
      const userRole = (req as any).user?.role;
      
      this.logger.info('Get WhatsApp session by ID request', { sessionId, userId });

      const result = await this.sessionService.getSessionById(sessionId, userId);

      if (result.success) {
        res.status(200).json(result);
      } else {
        res.status(404).json(result);
      }
    } catch (error) {
      this.logger.error('Get WhatsApp session by ID error', error);
      res.status(500).json({
        success: false,
        message: 'Internal server error',
        error: 'Failed to get session'
      });
    }
  };

  /**
   * Update WhatsApp session
   * @route PUT /api/whatsapp-sessions/:id
   */
  public updateSession = async (req: Request, res: Response): Promise<void> => {
    try {
      const sessionId = parseInt((req.params.id as string) || '0');
      const userId = (req as any).user?.id;
      const userRole = (req as any).user?.role;
      
      this.logger.info('WhatsApp session update attempt', { sessionId, userId });

      const result = await this.sessionService.updateSession(sessionId, userId, req.body);

      if (result.success) {
        this.loggingMiddleware.logWhatsAppEvent('session_updated', sessionId, userId, true, req.body);
        res.status(200).json(result);
      } else {
        this.logger.warn('WhatsApp session update failed', { 
          sessionId, 
          userId, 
          error: (result as any).error 
        });
        res.status(400).json(result);
      }
    } catch (error) {
      this.logger.error('WhatsApp session update error', error);
      res.status(500).json({
        success: false,
        message: 'Internal server error',
        error: 'Session update failed'
      });
    }
  };

  /**
   * Delete WhatsApp session
   * @route DELETE /api/whatsapp-sessions/:id
   */
  public deleteSession = async (req: Request, res: Response): Promise<void> => {
    try {
      const sessionId = parseInt((req.params.id as string) || '0');
      const userId = (req as any).user?.id;
      const userRole = (req as any).user?.role;
      
      this.logger.info('WhatsApp session deletion attempt', { sessionId, userId });

      const result = await this.sessionService.deleteSession(sessionId, userId);

      if (result.success) {
        this.loggingMiddleware.logWhatsAppEvent('session_deleted', sessionId, userId, true);
        res.status(200).json(result);
      } else {
        this.logger.warn('WhatsApp session deletion failed', { 
          sessionId, 
          userId, 
          error: (result as any).error 
        });
        res.status(400).json(result);
      }
    } catch (error) {
      this.logger.error('WhatsApp session deletion error', error);
      res.status(500).json({
        success: false,
        message: 'Internal server error',
        error: 'Session deletion failed'
      });
    }
  };

  /**
   * Connect WhatsApp session
   * @route POST /api/whatsapp-sessions/:id/connect
   */
  public connectSession = async (req: Request, res: Response): Promise<void> => {
    try {
      const sessionId = parseInt((req.params.id as string) || '0');
      const userId = (req as any).user?.id;
      const userRole = (req as any).user?.role;
      
      this.logger.info('WhatsApp session connect attempt', { sessionId, userId });

      const result = await this.sessionService.connectSession(sessionId, userId);

      if (result.success) {
        this.loggingMiddleware.logWhatsAppEvent('session_connected', sessionId, userId, true);
        res.status(200).json(result);
      } else {
        this.logger.warn('WhatsApp session connect failed', { 
          sessionId, 
          userId, 
          error: (result as any).error 
        });
        res.status(400).json(result);
      }
    } catch (error) {
      this.logger.error('WhatsApp session connect error', error);
      res.status(500).json({
        success: false,
        message: 'Internal server error',
        error: 'Session connection failed'
      });
    }
  };

  /**
   * Disconnect WhatsApp session
   * @route POST /api/whatsapp-sessions/:id/disconnect
   */
  public disconnectSession = async (req: Request, res: Response): Promise<void> => {
    try {
      const sessionId = parseInt((req.params.id as string) || '0');
      const userId = (req as any).user?.id;
      const userRole = (req as any).user?.role;
      
      this.logger.info('WhatsApp session disconnect attempt', { sessionId, userId });

      const result = await this.sessionService.disconnectSession(sessionId, userId);

      if (result.success) {
        this.loggingMiddleware.logWhatsAppEvent('session_disconnected', sessionId, userId, true);
        res.status(200).json(result);
      } else {
        this.logger.warn('WhatsApp session disconnect failed', { 
          sessionId, 
          userId, 
          error: (result as any).error 
        });
        res.status(400).json(result);
      }
    } catch (error) {
      this.logger.error('WhatsApp session disconnect error', error);
      res.status(500).json({
        success: false,
        message: 'Internal server error',
        error: 'Session disconnection failed'
      });
    }
  };

  /**
   * Select WhatsApp session (mark as active)
   * @route POST /api/whatsapp-sessions/:id/select
   */
  public selectSession = async (req: Request, res: Response): Promise<void> => {
    try {
      const sessionId = parseInt((req.params.id as string) || '0');
      const userId = (req as any).user?.id;
      const userRole = (req as any).user?.role;
      
      this.logger.info('WhatsApp session select attempt', { sessionId, userId });

      // TODO: Implement select session functionality
      const result = { success: true, message: 'Session selected successfully' };

      if (result.success) {
        this.loggingMiddleware.logWhatsAppEvent('session_selected', sessionId, userId, true);
        res.status(200).json(result);
      } else {
        this.logger.warn('WhatsApp session select failed', { 
          sessionId, 
          userId, 
          error: (result as any).error 
        });
        res.status(400).json(result);
      }
    } catch (error) {
      this.logger.error('WhatsApp session select error', error);
      res.status(500).json({
        success: false,
        message: 'Internal server error',
        error: 'Session selection failed'
      });
    }
  };

  /**
   * Get session QR code
   * @route GET /api/whatsapp-sessions/:id/qr
   */
  public getSessionQR = async (req: Request, res: Response): Promise<void> => {
    try {
      const sessionId = parseInt((req.params.id as string) || '0');
      const userId = (req as any).user?.id;
      const userRole = (req as any).user?.role;
      
      this.logger.info('Get WhatsApp session QR request', { sessionId, userId });

      // TODO: Implement get session QR functionality
      const result = { success: true, data: { qrCode: 'sample-qr-code' } };

      if (result.success) {
        res.status(200).json(result);
      } else {
        res.status(404).json(result);
      }
    } catch (error) {
      this.logger.error('Get WhatsApp session QR error', error);
      res.status(500).json({
        success: false,
        message: 'Internal server error',
        error: 'Failed to get QR code'
      });
    }
  };

  /**
   * Refresh session QR code
   * @route POST /api/whatsapp-sessions/:id/qr/refresh
   */
  public refreshQR = async (req: Request, res: Response): Promise<void> => {
    try {
      const sessionId = parseInt((req.params.id as string) || '0');
      const userId = (req as any).user?.id;
      const userRole = (req as any).user?.role;
      
      this.logger.info('WhatsApp session QR refresh attempt', { sessionId, userId });

      // TODO: Implement refresh QR functionality
      const result = { success: true, message: 'QR code refreshed successfully' };

      if (result.success) {
        this.loggingMiddleware.logWhatsAppEvent('qr_refreshed', sessionId, userId, true);
        res.status(200).json(result);
      } else {
        this.logger.warn('WhatsApp session QR refresh failed', { 
          sessionId, 
          userId, 
          error: (result as any).error 
        });
        res.status(400).json(result);
      }
    } catch (error) {
      this.logger.error('WhatsApp session QR refresh error', error);
      res.status(500).json({
        success: false,
        message: 'Internal server error',
        error: 'QR refresh failed'
      });
    }
  };

  /**
   * Get session status
   * @route GET /api/whatsapp-sessions/:id/status
   */
  public getSessionStatus = async (req: Request, res: Response): Promise<void> => {
    try {
      const sessionId = parseInt((req.params.id as string) || '0');
      const userId = (req as any).user?.id;
      const userRole = (req as any).user?.role;
      
      this.logger.info('Get WhatsApp session status request', { sessionId, userId });

      const result = await this.sessionService.getSessionStatus(sessionId, userId);

      if (result.success) {
        res.status(200).json(result);
      } else {
        res.status(404).json(result);
      }
    } catch (error) {
      this.logger.error('Get WhatsApp session status error', error);
      res.status(500).json({
        success: false,
        message: 'Internal server error',
        error: 'Failed to get session status'
      });
    }
  };

  /**
   * Get user's sessions
   * @route GET /api/whatsapp-sessions/user/:userId
   */
  public getUserSessions = async (req: Request, res: Response): Promise<void> => {
    try {
      const targetUserId = parseInt((req.params.user_id as string) || '0');
      const currentUserId = (req as any).user?.id;
      const userRole = (req as any).user?.role;
      
      // Only allow if admin or accessing own sessions
      if (userRole !== 'admin' && currentUserId !== targetUserId) {
        res.status(403).json({
          success: false,
          message: 'Access denied',
          error: 'You can only access your own sessions'
        });
        return;
      }

      this.logger.info('Get user WhatsApp sessions request', { targetUserId, currentUserId });

      const result = await this.sessionService.getUserSessions(targetUserId);

      if (result.success) {
        res.status(200).json(result);
      } else {
        res.status(404).json(result);
      }
    } catch (error) {
      this.logger.error('Get user WhatsApp sessions error', error);
      res.status(500).json({
        success: false,
        message: 'Internal server error',
        error: 'Failed to get user sessions'
      });
    }
  };

  /**
   * Get session statistics
   * @route GET /api/whatsapp-sessions/stats
   */
  public getSessionStats = async (req: Request, res: Response): Promise<void> => {
    try {
      const userId = (req as any).user?.id;
      const userRole = (req as any).user?.role;
      
      this.logger.info('Get WhatsApp session stats request', { userId });

      // TODO: Implement general session stats method
      const result = { success: true, message: 'Session stats retrieved successfully', data: {} };

      if (result.success) {
        res.status(200).json(result);
      } else {
        res.status(500).json(result);
      }
    } catch (error) {
      this.logger.error('Get WhatsApp session stats error', error);
      res.status(500).json({
        success: false,
        message: 'Internal server error',
        error: 'Failed to get session statistics'
      });
    }
  };

  /**
   * Health check for WhatsApp session service
   * @route GET /api/whatsapp-sessions/health
   */
  public healthCheck = async (req: Request, res: Response): Promise<void> => {
    try {
      res.status(200).json({
        success: true,
        message: 'WhatsApp session service is healthy',
        timestamp: new Date().toISOString(),
        service: 'whatsapp-sessions'
      });
    } catch (error) {
      this.logger.error('WhatsApp session health check error', error);
      res.status(500).json({
        success: false,
        message: 'WhatsApp session service is unhealthy',
        error: 'Health check failed'
      });
    }
  };

  /**
   * Get validation middleware for each endpoint
   */
  public getValidationMiddleware() {
    return {
      createSession: this.validationMiddleware.validateBody(this.createSessionSchema),
      updateSession: this.validationMiddleware.validateBody(this.updateSessionSchema),
      getSessions: this.validationMiddleware.validateQuery(this.getSessionsSchema),
      getSessionById: this.validationMiddleware.validateParams(this.getSessionByIdSchema),
      connectSession: this.validationMiddleware.validateParams(this.connectSessionSchema),
      disconnectSession: this.validationMiddleware.validateParams(this.disconnectSessionSchema),
      selectSession: this.validationMiddleware.validateParams(this.selectSessionSchema)
    };
  }

  /**
   * Get rate limiting middleware for each endpoint
   */
  public getRateLimitMiddleware() {
    return {
      createSession: this.rateLimitMiddleware.adminRateLimit(5, 900000), // 5 per 15 minutes
      getSessions: this.rateLimitMiddleware.adminRateLimit(100, 900000), // 100 per 15 minutes
      getSessionById: this.rateLimitMiddleware.adminRateLimit(200, 900000), // 200 per 15 minutes
      updateSession: this.rateLimitMiddleware.adminRateLimit(20, 900000), // 20 per 15 minutes
      deleteSession: this.rateLimitMiddleware.adminRateLimit(5, 900000), // 5 per 15 minutes
      connectSession: this.rateLimitMiddleware.adminRateLimit(10, 900000), // 10 per 15 minutes
      disconnectSession: this.rateLimitMiddleware.adminRateLimit(10, 900000), // 10 per 15 minutes
      selectSession: this.rateLimitMiddleware.adminRateLimit(20, 900000), // 20 per 15 minutes
      getSessionQR: this.rateLimitMiddleware.adminRateLimit(50, 900000), // 50 per 15 minutes
      refreshQR: this.rateLimitMiddleware.adminRateLimit(10, 900000), // 10 per 15 minutes
      getSessionStatus: this.rateLimitMiddleware.adminRateLimit(100, 900000), // 100 per 15 minutes
      getUserSessions: this.rateLimitMiddleware.adminRateLimit(100, 900000), // 100 per 15 minutes
      getSessionStats: this.rateLimitMiddleware.adminRateLimit(50, 900000) // 50 per 15 minutes
    };
  }
>>>>>>> d40fb36f
}

export default WhatsAppSessionController;<|MERGE_RESOLUTION|>--- conflicted
+++ resolved
@@ -7,7 +7,6 @@
 import Joi from "joi";
 
 export class WhatsAppSessionController {
-<<<<<<< HEAD
 	private static instance: WhatsAppSessionController;
 	private sessionService: WhatsAppSessionService;
 	private validationMiddleware: ValidationMiddleware;
@@ -50,13 +49,16 @@
 
 	private readonly updateSessionSchema = Joi.object({
 		name: Joi.string().min(2).max(200).optional(),
+		phone_number: Joi.string()
+			.pattern(/^\+\d+$/)
+			.optional(),
 		account_protection: Joi.boolean().optional(),
 		log_messages: Joi.boolean().optional(),
-		readIncomingMessages: Joi.boolean().optional(),
-		autoRejectCalls: Joi.boolean().optional(),
+		read_incoming_messages: Joi.boolean().optional(),
+		auto_reject_calls: Joi.boolean().optional(),
 		webhook_url: Joi.string().uri().optional(),
 		webhook_enabled: Joi.boolean().optional(),
-		webhookEvents: Joi.array().items(Joi.string()).optional(),
+		webhook_events: Joi.array().items(Joi.string()).optional(),
 	});
 
 	private readonly getSessionsSchema = Joi.object({
@@ -745,609 +747,6 @@
 			getSessionStats: this.rateLimitMiddleware.adminRateLimit(50, 900000), // 50 per 15 minutes
 		};
 	}
-=======
-  private static instance: WhatsAppSessionController;
-  private sessionService: WhatsAppSessionService;
-  private validationMiddleware: ValidationMiddleware;
-  private loggingMiddleware: LoggingMiddleware;
-  private rateLimitMiddleware: RateLimitMiddleware;
-  private logger: typeof Logger;
-
-  constructor() {
-    this.sessionService = WhatsAppSessionService.getInstance();
-    this.validationMiddleware = ValidationMiddleware.getInstance();
-    this.loggingMiddleware = LoggingMiddleware.getInstance();
-    this.rateLimitMiddleware = RateLimitMiddleware.getInstance();
-    this.logger = Logger;
-  }
-
-  public static getInstance(): WhatsAppSessionController {
-    if (!WhatsAppSessionController.instance) {
-      WhatsAppSessionController.instance = new WhatsAppSessionController();
-    }
-    return WhatsAppSessionController.instance;
-  }
-
-  /**
-   * Validation schemas
-   */
-  private readonly createSessionSchema = Joi.object({
-    name: Joi.string().min(2).max(200).required(),
-    phone_number: Joi.string().pattern(/^\+?[1-9]\d{1,14}$/).required(),
-    countryPrefix: Joi.string().max(10).default('+506'),
-    account_protection: Joi.boolean().default(true),
-    log_messages: Joi.boolean().default(true),
-    readIncomingMessages: Joi.boolean().default(false),
-    autoRejectCalls: Joi.boolean().default(false),
-    webhook_url: Joi.string().uri().optional(),
-    webhook_enabled: Joi.boolean().default(false),
-    webhookEvents: Joi.array().items(Joi.string()).default(['session.status'])
-  });
-
-  private readonly updateSessionSchema = Joi.object({
-    name: Joi.string().min(2).max(200).optional(),
-    phone_number: Joi.string().pattern(/^\+\d+$/).optional(),
-    account_protection: Joi.boolean().optional(),
-    log_messages: Joi.boolean().optional(),
-    read_incoming_messages: Joi.boolean().optional(),
-    auto_reject_calls: Joi.boolean().optional(),
-    webhook_url: Joi.string().uri().optional(),
-    webhook_enabled: Joi.boolean().optional(),
-    webhook_events: Joi.array().items(Joi.string()).optional()
-  });
-
-  private readonly getSessionsSchema = Joi.object({
-    page: Joi.number().integer().min(1).default(1),
-    limit: Joi.number().integer().min(1).max(100).default(10),
-    search: Joi.string().max(100).optional(),
-    status_id: Joi.number().integer().min(1).optional(),
-    user_id: Joi.number().integer().min(1).optional(),
-    sortBy: Joi.string().valid('id', 'name', 'phone_number', 'created_at', 'updated_at').default('created_at'),
-    sortOrder: Joi.string().valid('ASC', 'DESC').default('DESC')
-  });
-
-  private readonly getSessionByIdSchema = Joi.object({
-    id: Joi.number().integer().min(1).required()
-  });
-
-  private readonly connectSessionSchema = Joi.object({
-    id: Joi.number().integer().min(1).required()
-  });
-
-  private readonly disconnectSessionSchema = Joi.object({
-    id: Joi.number().integer().min(1).required()
-  });
-
-  private readonly selectSessionSchema = Joi.object({
-    id: Joi.number().integer().min(1).required()
-  });
-
-  /**
-   * Create a new WhatsApp session
-   * @route POST /api/whatsapp-sessions
-   */
-  public createSession = async (req: Request, res: Response): Promise<void> => {
-    try {
-      const userId = (req as any).user?.id;
-      
-      if (!userId) {
-        res.status(401).json({
-          success: false,
-          message: 'Authentication required',
-          error: 'User not authenticated'
-        });
-        return;
-      }
-
-      this.logger.info('WhatsApp session creation attempt', { 
-        userId, 
-        phone_number: req.body.phoneNumber 
-      });
-
-      const sessionData = {
-        ...req.body,
-        userId
-      };
-
-      const result = await this.sessionService.createSession(sessionData);
-
-      if (result.success) {
-        this.loggingMiddleware.logWhatsAppEvent('session_created', result.data?.id || 0, userId, true, {
-          phone_number: req.body.phoneNumber,
-          name: req.body.name
-        });
-        res.status(201).json(result);
-      } else {
-        this.logger.warn('WhatsApp session creation failed', { 
-          userId, 
-          phone_number: req.body.phoneNumber, 
-          error: (result as any).error 
-        });
-        res.status(400).json(result);
-      }
-    } catch (error) {
-      this.logger.error('WhatsApp session creation error', error);
-      res.status(500).json({
-        success: false,
-        message: 'Internal server error',
-        error: 'Session creation failed'
-      });
-    }
-  };
-
-  /**
-   * Get list of WhatsApp sessions with pagination and filters
-   * @route GET /api/whatsapp-sessions
-   */
-  public getSessions = async (req: Request, res: Response): Promise<void> => {
-    try {
-      const userId = (req as any).user?.id;
-      const userRole = (req as any).user?.role;
-      
-      const filters = {
-        page: parseInt(req.query.page as string) || 1,
-        limit: parseInt(req.query.limit as string) || 10,
-        search: req.query.search as string,
-        status_id: req.query.status_id ? parseInt(req.query.status_id as string) : undefined,
-        user_id: userRole === 'admin' ? (req.query.user_id ? parseInt(req.query.user_id as string) : undefined) : userId,
-        sortBy: (req.query.sortBy as string) || 'created_at',
-        sortOrder: (req.query.sortOrder as string) || 'DESC'
-      };
-
-      this.logger.info('WhatsApp sessions list request', { filters });
-
-      // Get sessions by user (admin can see all, regular users see only their own)
-      const result = await this.sessionService.getSessionsByUser(
-        filters.user_id || userId, 
-        {
-          page: filters.page,
-          limit: filters.limit,
-          sortBy: filters.sortBy,
-          sortOrder: filters.sortOrder as 'ASC' | 'DESC'
-        }
-      );
-
-      if (result.success) {
-        res.status(200).json(result);
-      } else {
-        res.status(500).json(result);
-      }
-    } catch (error) {
-      this.logger.error('Get WhatsApp sessions error', error);
-      res.status(500).json({
-        success: false,
-        message: 'Internal server error',
-        error: 'Failed to get sessions'
-      });
-    }
-  };
-
-  /**
-   * Get WhatsApp session by ID
-   * @route GET /api/whatsapp-sessions/:id
-   */
-  public getSessionById = async (req: Request, res: Response): Promise<void> => {
-    try {
-      const sessionId = parseInt((req.params.id as string) || '0');
-      const userId = (req as any).user?.id;
-      const userRole = (req as any).user?.role;
-      
-      this.logger.info('Get WhatsApp session by ID request', { sessionId, userId });
-
-      const result = await this.sessionService.getSessionById(sessionId, userId);
-
-      if (result.success) {
-        res.status(200).json(result);
-      } else {
-        res.status(404).json(result);
-      }
-    } catch (error) {
-      this.logger.error('Get WhatsApp session by ID error', error);
-      res.status(500).json({
-        success: false,
-        message: 'Internal server error',
-        error: 'Failed to get session'
-      });
-    }
-  };
-
-  /**
-   * Update WhatsApp session
-   * @route PUT /api/whatsapp-sessions/:id
-   */
-  public updateSession = async (req: Request, res: Response): Promise<void> => {
-    try {
-      const sessionId = parseInt((req.params.id as string) || '0');
-      const userId = (req as any).user?.id;
-      const userRole = (req as any).user?.role;
-      
-      this.logger.info('WhatsApp session update attempt', { sessionId, userId });
-
-      const result = await this.sessionService.updateSession(sessionId, userId, req.body);
-
-      if (result.success) {
-        this.loggingMiddleware.logWhatsAppEvent('session_updated', sessionId, userId, true, req.body);
-        res.status(200).json(result);
-      } else {
-        this.logger.warn('WhatsApp session update failed', { 
-          sessionId, 
-          userId, 
-          error: (result as any).error 
-        });
-        res.status(400).json(result);
-      }
-    } catch (error) {
-      this.logger.error('WhatsApp session update error', error);
-      res.status(500).json({
-        success: false,
-        message: 'Internal server error',
-        error: 'Session update failed'
-      });
-    }
-  };
-
-  /**
-   * Delete WhatsApp session
-   * @route DELETE /api/whatsapp-sessions/:id
-   */
-  public deleteSession = async (req: Request, res: Response): Promise<void> => {
-    try {
-      const sessionId = parseInt((req.params.id as string) || '0');
-      const userId = (req as any).user?.id;
-      const userRole = (req as any).user?.role;
-      
-      this.logger.info('WhatsApp session deletion attempt', { sessionId, userId });
-
-      const result = await this.sessionService.deleteSession(sessionId, userId);
-
-      if (result.success) {
-        this.loggingMiddleware.logWhatsAppEvent('session_deleted', sessionId, userId, true);
-        res.status(200).json(result);
-      } else {
-        this.logger.warn('WhatsApp session deletion failed', { 
-          sessionId, 
-          userId, 
-          error: (result as any).error 
-        });
-        res.status(400).json(result);
-      }
-    } catch (error) {
-      this.logger.error('WhatsApp session deletion error', error);
-      res.status(500).json({
-        success: false,
-        message: 'Internal server error',
-        error: 'Session deletion failed'
-      });
-    }
-  };
-
-  /**
-   * Connect WhatsApp session
-   * @route POST /api/whatsapp-sessions/:id/connect
-   */
-  public connectSession = async (req: Request, res: Response): Promise<void> => {
-    try {
-      const sessionId = parseInt((req.params.id as string) || '0');
-      const userId = (req as any).user?.id;
-      const userRole = (req as any).user?.role;
-      
-      this.logger.info('WhatsApp session connect attempt', { sessionId, userId });
-
-      const result = await this.sessionService.connectSession(sessionId, userId);
-
-      if (result.success) {
-        this.loggingMiddleware.logWhatsAppEvent('session_connected', sessionId, userId, true);
-        res.status(200).json(result);
-      } else {
-        this.logger.warn('WhatsApp session connect failed', { 
-          sessionId, 
-          userId, 
-          error: (result as any).error 
-        });
-        res.status(400).json(result);
-      }
-    } catch (error) {
-      this.logger.error('WhatsApp session connect error', error);
-      res.status(500).json({
-        success: false,
-        message: 'Internal server error',
-        error: 'Session connection failed'
-      });
-    }
-  };
-
-  /**
-   * Disconnect WhatsApp session
-   * @route POST /api/whatsapp-sessions/:id/disconnect
-   */
-  public disconnectSession = async (req: Request, res: Response): Promise<void> => {
-    try {
-      const sessionId = parseInt((req.params.id as string) || '0');
-      const userId = (req as any).user?.id;
-      const userRole = (req as any).user?.role;
-      
-      this.logger.info('WhatsApp session disconnect attempt', { sessionId, userId });
-
-      const result = await this.sessionService.disconnectSession(sessionId, userId);
-
-      if (result.success) {
-        this.loggingMiddleware.logWhatsAppEvent('session_disconnected', sessionId, userId, true);
-        res.status(200).json(result);
-      } else {
-        this.logger.warn('WhatsApp session disconnect failed', { 
-          sessionId, 
-          userId, 
-          error: (result as any).error 
-        });
-        res.status(400).json(result);
-      }
-    } catch (error) {
-      this.logger.error('WhatsApp session disconnect error', error);
-      res.status(500).json({
-        success: false,
-        message: 'Internal server error',
-        error: 'Session disconnection failed'
-      });
-    }
-  };
-
-  /**
-   * Select WhatsApp session (mark as active)
-   * @route POST /api/whatsapp-sessions/:id/select
-   */
-  public selectSession = async (req: Request, res: Response): Promise<void> => {
-    try {
-      const sessionId = parseInt((req.params.id as string) || '0');
-      const userId = (req as any).user?.id;
-      const userRole = (req as any).user?.role;
-      
-      this.logger.info('WhatsApp session select attempt', { sessionId, userId });
-
-      // TODO: Implement select session functionality
-      const result = { success: true, message: 'Session selected successfully' };
-
-      if (result.success) {
-        this.loggingMiddleware.logWhatsAppEvent('session_selected', sessionId, userId, true);
-        res.status(200).json(result);
-      } else {
-        this.logger.warn('WhatsApp session select failed', { 
-          sessionId, 
-          userId, 
-          error: (result as any).error 
-        });
-        res.status(400).json(result);
-      }
-    } catch (error) {
-      this.logger.error('WhatsApp session select error', error);
-      res.status(500).json({
-        success: false,
-        message: 'Internal server error',
-        error: 'Session selection failed'
-      });
-    }
-  };
-
-  /**
-   * Get session QR code
-   * @route GET /api/whatsapp-sessions/:id/qr
-   */
-  public getSessionQR = async (req: Request, res: Response): Promise<void> => {
-    try {
-      const sessionId = parseInt((req.params.id as string) || '0');
-      const userId = (req as any).user?.id;
-      const userRole = (req as any).user?.role;
-      
-      this.logger.info('Get WhatsApp session QR request', { sessionId, userId });
-
-      // TODO: Implement get session QR functionality
-      const result = { success: true, data: { qrCode: 'sample-qr-code' } };
-
-      if (result.success) {
-        res.status(200).json(result);
-      } else {
-        res.status(404).json(result);
-      }
-    } catch (error) {
-      this.logger.error('Get WhatsApp session QR error', error);
-      res.status(500).json({
-        success: false,
-        message: 'Internal server error',
-        error: 'Failed to get QR code'
-      });
-    }
-  };
-
-  /**
-   * Refresh session QR code
-   * @route POST /api/whatsapp-sessions/:id/qr/refresh
-   */
-  public refreshQR = async (req: Request, res: Response): Promise<void> => {
-    try {
-      const sessionId = parseInt((req.params.id as string) || '0');
-      const userId = (req as any).user?.id;
-      const userRole = (req as any).user?.role;
-      
-      this.logger.info('WhatsApp session QR refresh attempt', { sessionId, userId });
-
-      // TODO: Implement refresh QR functionality
-      const result = { success: true, message: 'QR code refreshed successfully' };
-
-      if (result.success) {
-        this.loggingMiddleware.logWhatsAppEvent('qr_refreshed', sessionId, userId, true);
-        res.status(200).json(result);
-      } else {
-        this.logger.warn('WhatsApp session QR refresh failed', { 
-          sessionId, 
-          userId, 
-          error: (result as any).error 
-        });
-        res.status(400).json(result);
-      }
-    } catch (error) {
-      this.logger.error('WhatsApp session QR refresh error', error);
-      res.status(500).json({
-        success: false,
-        message: 'Internal server error',
-        error: 'QR refresh failed'
-      });
-    }
-  };
-
-  /**
-   * Get session status
-   * @route GET /api/whatsapp-sessions/:id/status
-   */
-  public getSessionStatus = async (req: Request, res: Response): Promise<void> => {
-    try {
-      const sessionId = parseInt((req.params.id as string) || '0');
-      const userId = (req as any).user?.id;
-      const userRole = (req as any).user?.role;
-      
-      this.logger.info('Get WhatsApp session status request', { sessionId, userId });
-
-      const result = await this.sessionService.getSessionStatus(sessionId, userId);
-
-      if (result.success) {
-        res.status(200).json(result);
-      } else {
-        res.status(404).json(result);
-      }
-    } catch (error) {
-      this.logger.error('Get WhatsApp session status error', error);
-      res.status(500).json({
-        success: false,
-        message: 'Internal server error',
-        error: 'Failed to get session status'
-      });
-    }
-  };
-
-  /**
-   * Get user's sessions
-   * @route GET /api/whatsapp-sessions/user/:userId
-   */
-  public getUserSessions = async (req: Request, res: Response): Promise<void> => {
-    try {
-      const targetUserId = parseInt((req.params.user_id as string) || '0');
-      const currentUserId = (req as any).user?.id;
-      const userRole = (req as any).user?.role;
-      
-      // Only allow if admin or accessing own sessions
-      if (userRole !== 'admin' && currentUserId !== targetUserId) {
-        res.status(403).json({
-          success: false,
-          message: 'Access denied',
-          error: 'You can only access your own sessions'
-        });
-        return;
-      }
-
-      this.logger.info('Get user WhatsApp sessions request', { targetUserId, currentUserId });
-
-      const result = await this.sessionService.getUserSessions(targetUserId);
-
-      if (result.success) {
-        res.status(200).json(result);
-      } else {
-        res.status(404).json(result);
-      }
-    } catch (error) {
-      this.logger.error('Get user WhatsApp sessions error', error);
-      res.status(500).json({
-        success: false,
-        message: 'Internal server error',
-        error: 'Failed to get user sessions'
-      });
-    }
-  };
-
-  /**
-   * Get session statistics
-   * @route GET /api/whatsapp-sessions/stats
-   */
-  public getSessionStats = async (req: Request, res: Response): Promise<void> => {
-    try {
-      const userId = (req as any).user?.id;
-      const userRole = (req as any).user?.role;
-      
-      this.logger.info('Get WhatsApp session stats request', { userId });
-
-      // TODO: Implement general session stats method
-      const result = { success: true, message: 'Session stats retrieved successfully', data: {} };
-
-      if (result.success) {
-        res.status(200).json(result);
-      } else {
-        res.status(500).json(result);
-      }
-    } catch (error) {
-      this.logger.error('Get WhatsApp session stats error', error);
-      res.status(500).json({
-        success: false,
-        message: 'Internal server error',
-        error: 'Failed to get session statistics'
-      });
-    }
-  };
-
-  /**
-   * Health check for WhatsApp session service
-   * @route GET /api/whatsapp-sessions/health
-   */
-  public healthCheck = async (req: Request, res: Response): Promise<void> => {
-    try {
-      res.status(200).json({
-        success: true,
-        message: 'WhatsApp session service is healthy',
-        timestamp: new Date().toISOString(),
-        service: 'whatsapp-sessions'
-      });
-    } catch (error) {
-      this.logger.error('WhatsApp session health check error', error);
-      res.status(500).json({
-        success: false,
-        message: 'WhatsApp session service is unhealthy',
-        error: 'Health check failed'
-      });
-    }
-  };
-
-  /**
-   * Get validation middleware for each endpoint
-   */
-  public getValidationMiddleware() {
-    return {
-      createSession: this.validationMiddleware.validateBody(this.createSessionSchema),
-      updateSession: this.validationMiddleware.validateBody(this.updateSessionSchema),
-      getSessions: this.validationMiddleware.validateQuery(this.getSessionsSchema),
-      getSessionById: this.validationMiddleware.validateParams(this.getSessionByIdSchema),
-      connectSession: this.validationMiddleware.validateParams(this.connectSessionSchema),
-      disconnectSession: this.validationMiddleware.validateParams(this.disconnectSessionSchema),
-      selectSession: this.validationMiddleware.validateParams(this.selectSessionSchema)
-    };
-  }
-
-  /**
-   * Get rate limiting middleware for each endpoint
-   */
-  public getRateLimitMiddleware() {
-    return {
-      createSession: this.rateLimitMiddleware.adminRateLimit(5, 900000), // 5 per 15 minutes
-      getSessions: this.rateLimitMiddleware.adminRateLimit(100, 900000), // 100 per 15 minutes
-      getSessionById: this.rateLimitMiddleware.adminRateLimit(200, 900000), // 200 per 15 minutes
-      updateSession: this.rateLimitMiddleware.adminRateLimit(20, 900000), // 20 per 15 minutes
-      deleteSession: this.rateLimitMiddleware.adminRateLimit(5, 900000), // 5 per 15 minutes
-      connectSession: this.rateLimitMiddleware.adminRateLimit(10, 900000), // 10 per 15 minutes
-      disconnectSession: this.rateLimitMiddleware.adminRateLimit(10, 900000), // 10 per 15 minutes
-      selectSession: this.rateLimitMiddleware.adminRateLimit(20, 900000), // 20 per 15 minutes
-      getSessionQR: this.rateLimitMiddleware.adminRateLimit(50, 900000), // 50 per 15 minutes
-      refreshQR: this.rateLimitMiddleware.adminRateLimit(10, 900000), // 10 per 15 minutes
-      getSessionStatus: this.rateLimitMiddleware.adminRateLimit(100, 900000), // 100 per 15 minutes
-      getUserSessions: this.rateLimitMiddleware.adminRateLimit(100, 900000), // 100 per 15 minutes
-      getSessionStats: this.rateLimitMiddleware.adminRateLimit(50, 900000) // 50 per 15 minutes
-    };
-  }
->>>>>>> d40fb36f
 }
 
 export default WhatsAppSessionController;