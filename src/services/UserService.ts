import User from '../models/User';
import UserRole from '../models/UserRole';
import Role from '../models/Role';
import UserStatus from '../models/UserStatus';
import UserActivity from '../models/UserActivity';
import Token from '../models/Token';
import TokenType from '../models/TokenType';
import { ConfigService } from '../config/ConfigService';
import Logger from '../utils/logger';
import { Op } from 'sequelize';
import crypto from 'crypto';
import { 
  CreateUserRequest, 
  UpdateUserRequest, 
  PaginationQuery,
  FilterQuery,
  ApiResponse,
  PaginatedResponse,
  FormattedUserResponse,
  UpdateUserRequestNew,
  FormattedUserResponseUpdated
} from '../types';

export interface UserServiceInterface {
  createUser(userData: CreateUserRequest): Promise<ApiResponse<FormattedUserResponse>>;
  getUserById(user_id: number): Promise<ApiResponse<FormattedUserResponse>>;
  getAllUsers(pagination?: PaginationQuery, filters?: FilterQuery): Promise<ApiResponse<{ users: any[]; pagination: { currentPage: number; totalPages: number; totalItems: number; itemsPerPage: number } }>>;
  updateUser(user_id: number, userData: UpdateUserRequestNew): Promise<ApiResponse<FormattedUserResponseUpdated>>;
  deleteUser(user_id: number): Promise<ApiResponse<void>>;
  requestDeleteProfile(user_id: number): Promise<ApiResponse<{ expiresAt: Date }>>;
  confirmDeleteProfile(user_id: number, token: string, password: string, confirmation: string): Promise<ApiResponse<void>>;
  getUserRoles(user_id: number): Promise<ApiResponse<Role[]>>;
  assignRole(user_id: number, role_id: number): Promise<ApiResponse<void>>;
  removeRole(user_id: number, role_id: number): Promise<ApiResponse<void>>;
  getUserActivities(user_id: number, pagination?: PaginationQuery): Promise<PaginatedResponse<UserActivity>>;
  logUserActivity(user_id: number, slug: string, description: string): Promise<ApiResponse<void>>;
  searchUsers(searchTerm: string, pagination?: PaginationQuery): Promise<PaginatedResponse<User>>;
  getUsersByRole(roleSlug: string, pagination?: PaginationQuery): Promise<PaginatedResponse<User>>;
  getUsersByStatus(statusSlug: string, pagination?: PaginationQuery): Promise<PaginatedResponse<User>>;
  toggleUserStatus(user_id: number): Promise<ApiResponse<FormattedUserResponse>>;
  getUserStats(): Promise<ApiResponse<any>>;
}

export class UserService implements UserServiceInterface {
  private static instance: UserService;
  private configService: ConfigService;
  private logger: typeof Logger;

  private constructor() {
    this.configService = ConfigService.getInstance();
    this.logger = Logger;
  }

  public static getInstance(): UserService {
    if (!UserService.instance) {
      UserService.instance = new UserService();
    }
    return UserService.instance;
  }

  /**
   * Create a new user
   */
  public async createUser(userData: CreateUserRequest): Promise<ApiResponse<FormattedUserResponse>> {
    try {
      this.logger.info('Creating new user', { email: userData.email });

      // Check if user already exists
      const existingUser = await User.findOne({
        where: { email: userData.email }
      });

      

      if (existingUser) {
        return {
          success: false,
          message: 'User with this email already exists'
        };
      }

      const passwordValidation = this.validatePassword(userData.password);
      if (!passwordValidation.isValid) {
        this.logger.warn('Password validation failed', { errors: passwordValidation.errors });
        return {
          success: false,
          message: 'Invalid password format',
          error: passwordValidation.errors.join(', ')
        };
      }

      
      const hashedPassword = await User.hashPassword(userData.password);

      var existingRole = await this.getRoleIdBySlug(userData.role);
      var roleIdFound = existingRole;
      
      if (existingRole == null) {
        roleIdFound = await this.getRoleIdBySlug("user");
      }

      

      const defaultStatus = await UserStatus.findOne({ where: { slug: 'active' } });
      const defaultStatusId = defaultStatus ? defaultStatus.id : 1;

      // Create user
      const user = await User.create({
        name: userData.name,
        email: userData.email,
        password: hashedPassword,
        phone_number: userData.phone_number ??"+0000000000",
        status_id: defaultStatusId, // Default to 'active' status (fallback to 1 if not found)
        free_trial: userData.freeTrial ?? true,
        email_verified: false
      });

      this.logger.info('User created successfully', { user: user});

      // Assign role if provided
      if (roleIdFound) {
        await UserRole.create({
          user_id: user.id,
          role_id: roleIdFound
        });
      }

      // Log activity
      await this.logUserActivity(user.id, 'user_created', `User ${user.name} was created`);

      this.logger.info('User created successfully', { user_id: user.id });

      // Determine role slug for response (fallback to 'user')
      let roleSlug = 'user';
      try {
        if (roleIdFound) {
          const roleObj = await Role.findByPk(roleIdFound);
          if (roleObj && roleObj.slug) roleSlug = roleObj.slug;
        }
      } catch (err) {
        this.logger.warn('Failed to determine role slug for response', err);
      }

      // Determine status slug for response (use defaultStatus if available)
      const statusSlug = defaultStatus && defaultStatus.slug ? defaultStatus.slug : 'active';

      // Build formatted response object
      const responseData: FormattedUserResponse = {
        id: user.id,
        name: user.name,
        email: user.email,
        phone: user.phone_number && user.phone_number !== '' ? user.phone_number : null,
        role: roleSlug,
        status: statusSlug,
        emailVerified: typeof user.email_verified === 'boolean' ? user.email_verified : false,
        createdAt: user.createdAt
      };

      return {
        success: true,
        message: 'User created successfully',
        data: responseData
      };

    } catch (error) {
      this.logger.error('Failed to create user', error);
      return {
        success: false,
        message: 'Failed to create user',
        error: error instanceof Error ? error.message : 'Unknown error'
      };
    }
  }

  /**
   * Get user by ID with relations
   */
  public async getUserById(user_id: number): Promise<ApiResponse<FormattedUserResponse>> {
    try {
      const user = await User.findByPk(user_id, {
        include: [
          // Include roles via the many-to-many association (User -> Roles through UserRole)
          {
            model: Role,
            as: 'Roles',
            through: { attributes: [] }
          },
          // Include user status using the alias defined in associations
          {
            model: UserStatus,
            as: 'UserStatus'
          }
        ]
      });

      if (!user) {
        return {
          success: false,
          message: 'User not found'
        };
      }

      // Derive role slug from included relations (supports multiple include shapes)
      let roleSlug = 'user';
      try {
        const anyUser: any = user;
        if (anyUser.UserRoles && anyUser.UserRoles[0] && anyUser.UserRoles[0].Role && anyUser.UserRoles[0].Role.slug) {
          roleSlug = anyUser.UserRoles[0].Role.slug;
        } else if (anyUser.Roles && anyUser.Roles[0] && anyUser.Roles[0].slug) {
          roleSlug = anyUser.Roles[0].slug;
        }
      } catch (err) {
        this.logger.warn('Failed to determine role slug for getUserById response', err);
      }

      // Derive status slug from included UserStatus
      const anyUser: any = user;
      const statusSlug = anyUser.UserStatus && anyUser.UserStatus.slug ? anyUser.UserStatus.slug : 'active';

      // Normalize phone
      const phone = anyUser.phone_number ? (typeof anyUser.phone_number === 'number' ? `+${anyUser.phone_number}` : anyUser.phone_number) : null;

      const responseData: FormattedUserResponse = {
        id: anyUser.id,
        name: anyUser.name,
        email: anyUser.email,
        phone: phone,
        role: roleSlug,
        status: statusSlug,
        emailVerified: typeof anyUser.email_verified === 'boolean' ? anyUser.email_verified : false,
        createdAt: anyUser.createdAt
      };

      return {
        success: true,
        message: 'User retrieved successfully',
        data: responseData
      };

    } catch (error) {
      this.logger.error('Failed to get user by ID', error);
      return {
        success: false,
        message: 'Failed to retrieve user',
        error: error instanceof Error ? error.message : 'Unknown error'
      };
    }
  }

  /**
   * Get all users with pagination and filters
   */
  public async getAllUsers(pagination: PaginationQuery = {}, filters: FilterQuery = {}): Promise<ApiResponse<{ users: any[]; pagination: { currentPage: number; totalPages: number; totalItems: number; itemsPerPage: number } }>> {
    try {
      const page = pagination.page || 1;
      const limit = pagination.limit || 10;
      const offset = (page - 1) * limit;
      // Normalize sortBy values from the API to actual DB columns.
      // Acceptable inputs: 'createdAt', 'created_at', 'name', 'email' (case-insensitive)
      const rawSort = (pagination.sortBy || 'createdAt').toString();
      const sortOrder = (pagination.sortOrder || 'DESC') as 'ASC' | 'DESC';

      let sortBy: string;
      const rawLower = rawSort.toLowerCase();
      if (rawLower === 'createdat' || rawLower === 'created_at') {
        sortBy = 'created_at';
      } else if (rawLower === 'name') {
        sortBy = 'name';
      } else if (rawLower === 'email') {
        sortBy = 'email';
      } else {
        // Fallback to created_at if unknown
        sortBy = 'created_at';
      }

      // Build where clause
      const whereClause: any = {};
      
      if (filters.search) {
        whereClause[Op.or] = [
          { name: { [Op.like]: `%${filters.search}%` } },
          { email: { [Op.like]: `%${filters.search}%` } },
          { phone_number: { [Op.like]: `%${filters.search}%` } }
        ];
      }

      if (filters.status) {
        // Convert status slug to id; if not found, return a clear error immediately
        const statusId = await this.getStatusIdBySlug(filters.status);
        if (!statusId) {
          return {
            success: false,
            message: 'Failed to retrieve users',
            error: `No users found with status '${filters.status}'`,
            data: {
              users: [],
              pagination: {
                currentPage: page,
                totalPages: 0,
                totalItems: 0,
                itemsPerPage: limit
              }
            }
          };
        }

        whereClause.status_id = statusId;
      } else if ((filters as any).status_id) {
        // Accept numeric status_id as fallback
        whereClause.status_id = (filters as any).status_id;
      }

      // Build role filter if provided. When a role filter is present we make the include required
      // so Sequelize performs an inner join and only returns users that have that role.
      const roleInclude: any = {
        model: Role,
        as: 'Roles',
        through: { attributes: [] },
        required: !!filters.role
      };

      if (filters.role) {
        roleInclude.where = { slug: filters.role };
      }

      // Get users with pagination
      const { count, rows } = await User.findAndCountAll({
        where: whereClause,
        include: [
          roleInclude,
          {
            model: UserStatus,
            as: 'UserStatus'
          }
        ],
        limit,
        offset,
        order: [[sortBy, sortOrder]]
      });

      const totalPages = Math.ceil(count / limit);

      // If a search/role/status filter was provided and there are no matches, return a specific error
      if ((filters.search || filters.role || filters.status) && count === 0) {
        let errorMessage = 'No users found matching the provided filter(s)';
        if (filters.role) errorMessage = `No users found with role '${filters.role}'`;
        else if (filters.status) errorMessage = `No users found with status '${filters.status}'`;
        else if (filters.search) errorMessage = 'No users found matching search criteria';
        throw new Error(errorMessage);
      }

      // Map DB rows to the public API shape
      const users = rows.map((u: any) => ({
        id: u.id,
        name: u.name,
        email: u.email,
        phone: u.phone_number ? (typeof u.phone_number === 'number' ? `+${u.phone_number}` : u.phone_number) : null,
        role: u.Roles && u.Roles[0] ? u.Roles[0].slug : 'user',
        status: u.UserStatus ? u.UserStatus.slug : null,
        emailVerified: typeof u.email_verified === 'boolean' ? u.email_verified : true,
        createdAt: u.createdAt,
        updatedAt: u.updatedAt
      }));

      return {
        success: true,
        message: 'Users retrieved successfully',
        data: {
          users,
          pagination: {
            currentPage: page,
            totalPages,
            totalItems: count,
            itemsPerPage: limit
          }
        }
      };

    } catch (error) {
      this.logger.error('Failed to get all users', error);
      return {
        success: false,
        message: 'Failed to retrieve users',
        error: error instanceof Error ? error.message : 'Unknown error',
        data: {
          users: [],
          pagination: {
            currentPage: 1,
            totalPages: 0,
            totalItems: 0,
            itemsPerPage: 10
          }
        }
      };
    }
  }

  /**
   * Update user
   */
  public async updateUser(user_id: number, userData: UpdateUserRequestNew): Promise<ApiResponse<FormattedUserResponseUpdated>> {
    try {
      this.logger.info('Updating user', { user_id });

      const user = await User.findByPk(user_id);
      if (!user) {
        return {
          success: false,
          message: 'User not found'
        };
      }

      // If email is being changed, check for uniqueness (skip empty strings)
      if (userData.email && userData.email.trim() !== '' && userData.email !== user.email) {
        const existingUser = await User.findOne({ where: { email: userData.email } });
        if (existingUser) {
          return {
            success: false,
            message: 'User with this email already exists'
          };
        }
      }

      // Prepare update payload - only include non-empty values
      const updatePayload: any = {};

      if (userData.name !== undefined && userData.name !== null && userData.name.trim() !== '') {
        updatePayload.name = userData.name;
      }
      if (userData.email !== undefined && userData.email !== null && userData.email.trim() !== '') {
        updatePayload.email = userData.email;
      }
      if (userData.phone_number !== undefined && userData.phone_number !== null && userData.phone_number.trim() !== '') {
        updatePayload.phone_number = userData.phone_number ?? "+0000000000";
      }

      // Status: handle status slug by converting to status_id (skip empty strings)
      if (userData.status !== undefined && userData.status !== null && userData.status.trim() !== '') {
        const statusId = await this.getStatusIdBySlug(userData.status);
        if (statusId) {
          updatePayload.status_id = statusId;
        } else {
          this.logger.warn('Invalid status slug provided', { status: userData.status });
        }
      }

      // Apply updates to user record if there's anything to update
      if (Object.keys(updatePayload).length > 0) {
        await user.update(updatePayload);
      }

      // Role handling: convert role slug to roleId and update (skip empty strings)
      if (userData.role !== undefined && userData.role !== null && userData.role.trim() !== '') {
        const roleIdToSet = await this.getRoleIdBySlug(userData.role);
        if (roleIdToSet) {
          // Replace existing roles with the new one
          await UserRole.destroy({ where: { user_id } });
          await UserRole.create({ user_id, role_id: roleIdToSet });
        } else {
          this.logger.warn('Invalid role slug provided', { role: userData.role });
        }
      }

      // Log activity
      await this.logUserActivity(user_id, 'user_updated', `User ${user.name} was updated`);

      // Fetch fresh user data with relations
      const updatedUser = await User.findByPk(user_id, {
        include: [
          {
            model: Role,
            as: 'Roles',
            through: { attributes: [] }
          },
          {
            model: UserStatus,
            as: 'UserStatus'
          }
        ]
      });

      if (!updatedUser) {
        return {
          success: false,
          message: 'User not found after update'
        };
      }

      // Derive role slug
      let roleSlug = 'user';
      try {
        const anyUser: any = updatedUser;
        if (anyUser.Roles && anyUser.Roles[0] && anyUser.Roles[0].slug) {
          roleSlug = anyUser.Roles[0].slug;
        }
      } catch (err) {
        this.logger.warn('Failed to determine role slug for update response', err);
      }

      // Derive status slug
      const anyUser: any = updatedUser;
      const statusSlug = anyUser.UserStatus && anyUser.UserStatus.slug ? anyUser.UserStatus.slug : 'active';

      // Normalize phone
      const phone = anyUser.phone_number ? (typeof anyUser.phone_number === 'number' ? `+${anyUser.phone_number}` : anyUser.phone_number) : null;

      const responseData: FormattedUserResponseUpdated = {
        id: anyUser.id,
        name: anyUser.name,
        email: anyUser.email,
        phone: phone,
        role: roleSlug,
        status: statusSlug,
        updatedAt: anyUser.updatedAt
      };

      return {
        success: true,
        data: responseData
      };

    } catch (error) {
      this.logger.error('Failed to update user', error);
      return {
        success: false,
        message: 'Failed to update user',
        error: error instanceof Error ? error.message : 'Unknown error'
      };
    }
  }

  /**
   * Update authenticated user's own profile
   */
  public async updateProfile(user_id: number, profileData: Partial<{ name: string; phone_number: string }>): Promise<ApiResponse<User>> {
    try {
      this.logger.info('Updating user profile', { user_id });

      const user = await User.findByPk(user_id);
      if (!user) {
        return {
          success: false,
          message: 'User not found'
        };
      }

      const allowedFields: Array<keyof typeof profileData> = ['name', 'phone_number'];
      const dataToUpdate: any = {};
      for (const key of allowedFields) {
        if (profileData[key] !== undefined) {
          dataToUpdate[key] = profileData[key as keyof typeof profileData];
        }
      }

      await user.update(dataToUpdate);
      await this.logUserActivity(user_id, 'profile_updated', `User ${user.name} updated own profile`);

      const updatedUser = await this.getUserById(user_id);

      return {
        success: true,
        message: 'Profile updated successfully',
        data: updatedUser.data!
      };

    } catch (error) {
      this.logger.error('Failed to update profile', error);
      return {
        success: false,
        message: 'Failed to update profile',
        error: error instanceof Error ? error.message : 'Unknown error'
      };
    }
  }

<<<<<<< HEAD
=======
  /**
   * Delete user
   */
  public async deleteUser(user_id: number): Promise<ApiResponse<void>> {
    try {
      this.logger.info('Deleting user', { user_id });
>>>>>>> a28d54f2

      const user = await User.findByPk(user_id);
      if (!user) {
        return {
          success: false,
          message: 'User not found'
        };
      }
      // Delete user
      await user.destroy();

      this.logger.info('User deleted successfully', { user_id });

      return {
        success: true,
        message: 'User deleted successfully'
      };

    } catch (error) {
      this.logger.error('Failed to delete user', error);
      return {
        success: false,
        message: 'Failed to delete user',
        error: error instanceof Error ? error.message : 'Unknown error'
      };
    }
  }

  /**
   * Request to delete authenticated users own profile
   */
  public async requestDeleteProfile(user_id: number): Promise<ApiResponse<{ expiresAt: Date }>> {
    try {
      this.logger.info('Requesting profile deletion', { user_id });

      const user = await User.findByPk(user_id);
      if (!user) {
        return {
          success: false,
          message: 'User not found',
          error: 'User not found'
        };
      }

      const adminRole = await Role.findOne({ where: { slug: 'admin' } });
      if (adminRole) {
        const userHasAdminRole = await UserRole.findOne({
          where: { 
            user_id: user_id,
            role_id: adminRole.id
          }
        });

        if (userHasAdminRole) {
          this.logger.warn('Admin attempted to request profile deletion', { user_id });
          return {
            success: false,
            message: 'Admin users cannot delete their own accounts',
            error: 'Admin cannot delete own account'
          };
        }
      }

      const deleteToken = crypto.randomBytes(5).toString('hex').toUpperCase();
      const expiresAt = new Date();
      expiresAt.setHours(expiresAt.getHours() + 24); // Token expires in 24 hours

      let tokenType = await TokenType.findOne({ where: { slug: 'delete_account' } });
      if (!tokenType) {
        tokenType = await TokenType.create({
          slug: 'delete_account',
          description: 'Token para confirmar eliminación de cuenta'
        });
      }

      await Token.destroy({
        where: {
          user_id: user_id,
          token_type_id: tokenType.id
        }
      });

      await Token.create({
        user_id: user_id,
        token_type_id: tokenType.id,
        value: deleteToken
      });

      const appConfig = this.configService.getAppConfig();
      
      this.logger.info('Delete account token generated', {
        user_id,
        token: deleteToken,
        expiresAt,
        email: user.email,
      });

      try {
        const emailService = (await import('./EmailService')).default;
        await emailService.sendAccountDeletionRequestEmail(user.email, user.name, deleteToken, expiresAt);
      } catch (error) {
        this.logger.error('Failed to send deletion request email', error);
      }

      return {
        success: true,
        message: 'Profile deletion requested. Please check your email to confirm.',
        data: {
          expiresAt
        }
      };

    } catch (error) {
      this.logger.error('Failed to request profile deletion', error);
      return {
        success: false,
        message: 'Failed to request profile deletion',
        error: error instanceof Error ? error.message : 'Unknown error'
      };
    }
  }

  /**
   * Confirm and execute profile deletion with token, password and confirmation
   */
  public async confirmDeleteProfile(user_id: number, token: string, password: string, confirmation: string): Promise<ApiResponse<void>> {
    try {
      this.logger.info('Confirming profile deletion', { user_id });

      // Verify confirmation word
      if (confirmation !== 'DELETE') {
        return {
          success: false,
          message: 'Confirmation must be "DELETE"',
          error: 'Invalid confirmation'
        };
      }

      const user = await User.findByPk(user_id);
      if (!user) {
        return {
          success: false,
          message: 'User not found',
          error: 'User not found'
        };
      }

      // Verify password
      const isPasswordValid = await user.verifyPassword(password);
      if (!isPasswordValid) {
        return {
          success: false,
          message: 'Invalid password',
          error: 'Invalid password'
        };
      }

      const tokenType = await TokenType.findOne({ where: { slug: 'delete_account' } });
      if (!tokenType) {
        return {
          success: false,
          message: 'Invalid token',
          error: 'Token type not found'
        };
      }

      const storedToken = await Token.findOne({
        where: {
          user_id: user_id,
          token_type_id: tokenType.id,
          value: token
        }
      });

      if (!storedToken) {
        return {
          success: false,
          message: 'Invalid or expired token',
          error: 'Invalid or expired token'
        };
      }

      const tokenAge = Date.now() - storedToken.created_at.getTime();
      const twentyFourHours = 24 * 60 * 60 * 1000;
      
      if (tokenAge > twentyFourHours) {
        await storedToken.destroy();
        return {
          success: false,
          message: 'The token has expired. Please request a new one.',
          error: 'Token expired'
        };
      }

      const userEmail = user.email;
      const userName = user.name;

      await storedToken.destroy();

      const result = await this.deleteUser(user_id);
      
      if (result.success) {
        this.logger.info('Profile deleted successfully after confirmation', { user_id, email: userEmail });
        
        try {
          const emailService = (await import('./EmailService')).default;
          await emailService.sendAccountDeletionEmail(userEmail, userName);
        } catch (error) {
          this.logger.error('Failed to send account deletion email', error);
        }
      }

      return result;

    } catch (error) {
      this.logger.error('Failed to confirm profile deletion', error);
      return {
        success: false,
        message: 'Failed to confirm profile deletion',
        error: error instanceof Error ? error.message : 'Unknown error'
      };
    }
  }

  /**
   * Get user roles
   */
  public async getUserRoles(user_id: number): Promise<ApiResponse<Role[]>> {
    try {
      const userRoles = await UserRole.findAll({
        where: { user_id: user_id },
        include: [{ model: Role }]
      });

      const roles = userRoles.map((ur: any) => ur.Role).filter(Boolean);

      return {
        success: true,
        message: 'User roles retrieved successfully',
        data: roles as Role[]
      };

    } catch (error) {
      this.logger.error('Failed to get user roles', error);
      return {
        success: false,
        message: 'Failed to retrieve user roles',
        error: error instanceof Error ? error.message : 'Unknown error'
      };
    }
  }

  /**
   * Assign role to user
   */
  public async assignRole(user_id: number, role_id: number): Promise<ApiResponse<void>> {
    try {
      // Check if role already assigned
      const existingRole = await UserRole.findOne({
        where: { user_id: user_id, role_id }
      });

      if (existingRole) {
        return {
          success: false,
          message: 'Role already assigned to user'
        };
      }

      await UserRole.create({ user_id: user_id, role_id });

      // Log activity
      await this.logUserActivity(user_id, 'role_assigned', `Role assigned to user`);

      return {
        success: true,
        message: 'Role assigned successfully'
      };

    } catch (error) {
      this.logger.error('Failed to assign role', error);
      return {
        success: false,
        message: 'Failed to assign role',
        error: error instanceof Error ? error.message : 'Unknown error'
      };
    }
  }

  /**
   * Remove role from user
   */
  public async removeRole(user_id: number, role_id: number): Promise<ApiResponse<void>> {
    try {
      const deletedCount = await UserRole.destroy({
        where: { user_id: user_id, role_id }
      });

      if (deletedCount === 0) {
        return {
          success: false,
          message: 'Role not found for user'
        };
      }

      // Log activity
      await this.logUserActivity(user_id, 'role_removed', `Role removed from user`);

      return {
        success: true,
        message: 'Role removed successfully'
      };

    } catch (error) {
      this.logger.error('Failed to remove role', error);
      return {
        success: false,
        message: 'Failed to remove role',
        error: error instanceof Error ? error.message : 'Unknown error'
      };
    }
  }

  /**
   * Get user activities
   */
  public async getUserActivities(user_id: number, pagination: PaginationQuery = {}): Promise<PaginatedResponse<UserActivity>> {
    try {
      const page = pagination.page || 1;
      const limit = pagination.limit || 10;
      const offset = (page - 1) * limit;
      const sortBy = pagination.sortBy || 'created_at';
      const sortOrder = pagination.sortOrder || 'DESC';

      const { count, rows } = await UserActivity.findAndCountAll({
        where: { user_id },
        limit,
        offset,
        order: [[sortBy, sortOrder]]
      });

      const totalPages = Math.ceil(count / limit);

      return {
        success: true,
        message: 'User activities retrieved successfully',
        data: rows,
        pagination: {
          page,
          limit,
          total: count,
          totalPages
        }
      };

    } catch (error) {
      this.logger.error('Failed to get user activities', error);
      return {
        success: false,
        message: 'Failed to retrieve user activities',
        error: error instanceof Error ? error.message : 'Unknown error',
        data: [],
        pagination: {
          page: 1,
          limit: 10,
          total: 0,
          totalPages: 0
        }
      };
    }
  }

  /**
   * Log user activity
   */
  public async logUserActivity(user_id: number, slug: string, description: string): Promise<ApiResponse<void>> {
    try {
      await UserActivity.create({ user_id: user_id,
        slug,
        description
      });

      return {
        success: true,
        message: 'Activity logged successfully'
      };

    } catch (error) {
      this.logger.error('Failed to log user activity', error);
      return {
        success: false,
        message: 'Failed to log activity',
        error: error instanceof Error ? error.message : 'Unknown error'
      };
    }
  }

  /**
   * Search users
   */
  public async searchUsers(searchTerm: string, pagination: PaginationQuery = {}): Promise<PaginatedResponse<User>> {
    try {
      const page = pagination.page || 1;
      const limit = pagination.limit || 10;
      const offset = (page - 1) * limit;

      const { count, rows } = await User.findAndCountAll({
        where: {
          [Op.or]: [
            { name: { [Op.like]: `%${searchTerm}%` } },
            { email: { [Op.like]: `%${searchTerm}%` } }
          ]
        },
        include: [
          {
            model: UserRole,
            include: [{ model: Role }]
          },
          {
            model: UserStatus
          }
        ],
        limit,
        offset,
        order: [['name', 'ASC']]
      });

      const totalPages = Math.ceil(count / limit);

      return {
        success: true,
        message: 'Search completed successfully',
        data: rows,
        pagination: {
          page,
          limit,
          total: count,
          totalPages
        }
      };

    } catch (error) {
      this.logger.error('Failed to search users', error);
      return {
        success: false,
        message: 'Search failed',
        error: error instanceof Error ? error.message : 'Unknown error',
        data: [],
        pagination: {
          page: 1,
          limit: 10,
          total: 0,
          totalPages: 0
        }
      };
    }
  }

  /**
   * Get users by role
   */
  public async getUsersByRole(roleSlug: string, pagination: PaginationQuery = {}): Promise<PaginatedResponse<User>> {
    try {
      const page = pagination.page || 1;
      const limit = pagination.limit || 10;
      const offset = (page - 1) * limit;

      const { count, rows } = await User.findAndCountAll({
        include: [
          {
            model: UserRole,
            include: [{
              model: Role,
              where: { slug: roleSlug }
            }]
          },
          {
            model: UserStatus
          }
        ],
        limit,
        offset,
        order: [['name', 'ASC']]
      });

      const totalPages = Math.ceil(count / limit);

      return {
        success: true,
        message: 'Users retrieved successfully',
        data: rows,
        pagination: {
          page,
          limit,
          total: count,
          totalPages
        }
      };

    } catch (error) {
      this.logger.error('Failed to get users by role', error);
      return {
        success: false,
        message: 'Failed to retrieve users',
        error: error instanceof Error ? error.message : 'Unknown error',
        data: [],
        pagination: {
          page: 1,
          limit: 10,
          total: 0,
          totalPages: 0
        }
      };
    }
  }

  /**
   * Get users by status
   */
  public async getUsersByStatus(statusSlug: string, pagination: PaginationQuery = {}): Promise<PaginatedResponse<User>> {
    try {
      const page = pagination.page || 1;
      const limit = pagination.limit || 10;
      const offset = (page - 1) * limit;

      const statusId = await this.getStatusIdBySlug(statusSlug);
      if (!statusId) {
        return {
          success: false,
          message: 'Status not found',
          pagination: {
            page: pagination.page || 1,
            limit: pagination.limit || 10,
            total: 0,
            totalPages: 0
          }
        };
      }

      const { count, rows } = await User.findAndCountAll({
        where: { status_id: statusId },
        include: [
          {
            model: UserRole,
            include: [{ model: Role }]
          },
          {
            model: UserStatus
          }
        ],
        limit,
        offset,
        order: [['name', 'ASC']]
      });

      const totalPages = Math.ceil(count / limit);

      return {
        success: true,
        message: 'Users retrieved successfully',
        data: rows,
        pagination: {
          page,
          limit,
          total: count,
          totalPages
        }
      };

    } catch (error) {
      this.logger.error('Failed to get users by status', error);
      return {
        success: false,
        message: 'Failed to retrieve users',
        error: error instanceof Error ? error.message : 'Unknown error',
        data: [],
        pagination: {
          page: 1,
          limit: 10,
          total: 0,
          totalPages: 0
        }
      };
    }
  }

  /**
   * Get status ID by slug
   */
  private async getStatusIdBySlug(slug: string): Promise<number | null> {
    try {
      const status = await UserStatus.findOne({ where: { slug } });
      return status ? status.id : null;
    } catch (error) {
      this.logger.error('Failed to get status ID by slug', error);
      return null;
    }
  }

  /**
   * Toggle user status (active/inactive)
   */
  public async toggleUserStatus(user_id: number): Promise<ApiResponse<FormattedUserResponse>> {
    try {
      const user = await User.findByPk(user_id);
      if (!user) {
        return {
          success: false,
          message: 'User not found'
        };
      }

      // Toggle between active and inactive status
      const activeStatusId = await this.getStatusIdBySlug('active');
      const inactiveStatusId = await this.getStatusIdBySlug('inactive');
      
      if (!activeStatusId || !inactiveStatusId) {
        return {
          success: false,
          message: 'Status configuration error'
        };
      }

      const newStatusId = user.status_id === activeStatusId ? inactiveStatusId : activeStatusId;
      await user.update({ status_id: newStatusId });

      // Log activity
      const statusText = newStatusId === activeStatusId ? 'activated' : 'deactivated';
      await this.logUserActivity(user_id, 'status_toggled', `User ${statusText}`);

      const updatedUser = await this.getUserById(user_id);

      return {
        success: true,
        message: `User ${statusText} successfully`,
        data: updatedUser.data!
      };

    } catch (error) {
      this.logger.error('Failed to toggle user status', error);
      return {
        success: false,
        message: 'Failed to toggle user status',
        error: error instanceof Error ? error.message : 'Unknown error'
      };
    }
  }

  /**
   * Get user statistics
   */
  public async getUserStats(): Promise<ApiResponse<any>> {
    try {
      const totalUsers = await User.count();
      
      const activeStatusId = await this.getStatusIdBySlug('active');
      const inactiveStatusId = await this.getStatusIdBySlug('inactive');
      
      const activeUsers = activeStatusId ? await User.count({ where: { status_id: activeStatusId } }) : 0;
      const inactiveUsers = inactiveStatusId ? await User.count({ where: { status_id: inactiveStatusId } }) : 0;
      const freeTrialUsers = await User.count({ where: { free_trial: true } });

      // Get role distribution
      const roleStats = await UserRole.findAll({
        include: [{ 
          model: Role,
          as: 'Role'
        }],
        attributes: ['role_id'],
        group: ['role_id']
      });

      const stats = {
        totalUsers,
        activeUsers,
        inactiveUsers,
        freeTrialUsers,
        roleDistribution: roleStats.map((rs: any) => ({
          role: rs.Role?.slug,
          count: rs.count
        }))
      };

      return {
        success: true,
        message: 'User statistics retrieved successfully',
        data: stats
      };

    } catch (error) {
      this.logger.error('Failed to get user stats', error);
      return {
        success: false,
        message: 'Failed to retrieve user statistics',
        error: error instanceof Error ? error.message : 'Unknown error'
      };
    }
  }

    /**
   * Validate password strength
   */
  public validatePassword(password: string): { isValid: boolean; errors: string[] } {
    const errors: string[] = [];

    if (password.length < 8) {
      errors.push('Password must be at least 8 characters long');
    }

    if (!/[A-Z]/.test(password)) {
      errors.push('Password must contain at least one uppercase letter');
    }

    if (!/[a-z]/.test(password)) {
      errors.push('Password must contain at least one lowercase letter');
    }

    if (!/\d/.test(password)) {
      errors.push('Password must contain at least one number');
    }

    if (!/[!@#$%^&*(),.?":{}|<>]/.test(password)) {
      errors.push('Password must contain at least one special character');
    }

    return {
      isValid: errors.length === 0,
      errors
    };
  }


  /**
   * Validate Role ID
   */
  private async getRoleIdBySlug(slug: string): Promise<number | null> {
    try {
        const role = await Role.findOne({ where: { slug } });
        return role ? role.id : null;
      } catch (error) {
        this.logger.error('Failed to get role ID by slug', error);
        return null;
      }
    }


  

  


}

export default UserService;<|MERGE_RESOLUTION|>--- conflicted
+++ resolved
@@ -532,7 +532,7 @@
   /**
    * Update authenticated user's own profile
    */
-  public async updateProfile(user_id: number, profileData: Partial<{ name: string; phone_number: string }>): Promise<ApiResponse<User>> {
+  public async updateProfile(user_id: number, profileData: Partial<{ name: string; phone_number: string }>): Promise<ApiResponse<FormattedUserResponse>> {
     try {
       this.logger.info('Updating user profile', { user_id });
 
@@ -573,15 +573,12 @@
     }
   }
 
-<<<<<<< HEAD
-=======
   /**
    * Delete user
    */
   public async deleteUser(user_id: number): Promise<ApiResponse<void>> {
     try {
       this.logger.info('Deleting user', { user_id });
->>>>>>> a28d54f2
 
       const user = await User.findByPk(user_id);
       if (!user) {
