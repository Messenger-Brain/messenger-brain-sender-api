--- conflicted
+++ resolved
@@ -7,22 +7,13 @@
 
 // Auth schemas
 export const registerSchema = Joi.object({
-<<<<<<< HEAD
 	name: Joi.string().min(2).max(200).required(),
 	email: Joi.string().email().required(),
 	password: Joi.string().min(6).required(),
+	role: Joi.string().valid("admin", "user", "moderator").optional(),
 	roleId: Joi.number().integer().min(1).optional(),
 	statusId: Joi.number().integer().min(1).optional(),
 	freeTrial: Joi.boolean().optional(),
-=======
-  name: Joi.string().min(2).max(200).required(),
-  email: Joi.string().email().required(),
-  password: Joi.string().min(6).required(),
-  role: Joi.string().valid('admin', 'user', 'moderator').optional(),
-  roleId: Joi.number().integer().min(1).optional(),
-  statusId: Joi.number().integer().min(1).optional(),
-  freeTrial: Joi.boolean().optional()
->>>>>>> 49a99fa0
 });
 
 export const loginSchema = Joi.object({
@@ -46,75 +37,81 @@
 
 // User schemas
 export const createUserSchema = Joi.object({
-<<<<<<< HEAD
 	name: Joi.string().min(2).max(200).required(),
 	email: Joi.string().email().required(),
-	password: Joi.string().min(6).required(),
-	roleId: Joi.number().integer().positive().required(),
-	statusId: Joi.number().integer().positive().required(),
+	password: Joi.string().min(8).required(),
+	phone_number: Joi.string()
+		.allow("", null)
+		.pattern(/^\+\d+$/)
+		.min(8)
+		.max(15)
+		.optional()
+		.messages({
+			"string.pattern.base":
+				"Phone number must start with + and contain only digits",
+			"string.min": "Phone number must be at least {8} characters",
+			"string.max": "Phone number must be at most {#15} characters",
+		}),
+	role: Joi.string().allow("").valid("admin", "user", "moderator").optional(),
+	roleId: Joi.number().integer().allow(null).positive().optional(),
+	statusId: Joi.number().integer().allow(null).positive().optional(),
 });
 
 export const updateUserSchema = Joi.object({
 	name: Joi.string().min(2).max(200).optional(),
 	email: Joi.string().email().optional(),
+	phone_number: Joi.string()
+		.allow("", null)
+		.pattern(/^\+\d+$/)
+		.min(8)
+		.max(15)
+		.optional()
+		.messages({
+			"string.pattern.base":
+				"Phone number must start with + and contain only digits",
+			"string.min": "Phone number must be at least {#limit} characters",
+			"string.max": "Phone number must be at most {#limit} characters",
+		}),
 	statusId: Joi.number().integer().positive().optional(),
 	freeTrial: Joi.boolean().optional(),
-=======
-  name: Joi.string().min(2).max(200).required(),
-  email: Joi.string().email().required(),
-  password: Joi.string().min(8).required(),
-  phone_number: Joi.string().allow('', null).pattern(/^\+\d+$/).min(8).max(15).optional().messages({
-    'string.pattern.base': 'Phone number must start with + and contain only digits',
-    'string.min': 'Phone number must be at least {8} characters',
-    'string.max': 'Phone number must be at most {#15} characters'
-  }),
-  role: Joi.string().allow('').valid('admin', 'user', 'moderator').optional(),
-  roleId: Joi.number().integer().allow(null).positive().optional(),
-  statusId: Joi.number().integer().allow(null).positive().optional()
-});
-
-export const updateUserSchema = Joi.object({
-  name: Joi.string().min(2).max(200).optional(),
-  email: Joi.string().email().optional(),
-  phone_number: Joi.string().allow('', null).pattern(/^\+\d+$/).min(8).max(15).optional().messages({
-    'string.pattern.base': 'Phone number must start with + and contain only digits',
-    'string.min': 'Phone number must be at least {#limit} characters',
-    'string.max': 'Phone number must be at most {#limit} characters'
-  }),
-  statusId: Joi.number().integer().positive().optional(),
-  freeTrial: Joi.boolean().optional()
->>>>>>> 49a99fa0
 });
 
 // Profile update schema (for authenticated user updating own profile)
 export const updateProfileSchema = Joi.object({
-  name: Joi.string().min(2).max(200).optional(),
-  phone_number: Joi.string().allow('', null).pattern(/^\+\d+$/).min(8).max(15).optional().messages({
-    'string.pattern.base': 'Phone number must start with + and contain only digits',
-    'string.min': 'Phone number must be at least {#limit} characters',
-    'string.max': 'Phone number must be at most {#limit} characters'
-  }),
-  avatar: Joi.string().uri().max(255).allow('', null).optional().messages({
-    'string.uri': 'Avatar must be a valid URL',
-    'string.max': 'Avatar URL must be at most {#limit} characters'
-  })
+	name: Joi.string().min(2).max(200).optional(),
+	phone_number: Joi.string()
+		.allow("", null)
+		.pattern(/^\+\d+$/)
+		.min(8)
+		.max(15)
+		.optional()
+		.messages({
+			"string.pattern.base":
+				"Phone number must start with + and contain only digits",
+			"string.min": "Phone number must be at least {#limit} characters",
+			"string.max": "Phone number must be at most {#limit} characters",
+		}),
+	avatar: Joi.string().uri().max(255).allow("", null).optional().messages({
+		"string.uri": "Avatar must be a valid URL",
+		"string.max": "Avatar URL must be at most {#limit} characters",
+	}),
 });
 
 // Confirm delete profile schema (with token from email)
 export const confirmDeleteProfileSchema = Joi.object({
-  token: Joi.string().required().messages({
-    'string.empty': 'Token is required',
-    'any.required': 'Token is required'
-  }),
-  password: Joi.string().required().messages({
-    'string.empty': 'Password is required',
-    'any.required': 'Password is required'
-  }),
-  confirmation: Joi.string().valid('DELETE').required().messages({
-    'any.only': 'Confirmation must be "DELETE"',
-    'string.empty': 'Confirmation is required',
-    'any.required': 'Confirmation is required'
-  })
+	token: Joi.string().required().messages({
+		"string.empty": "Token is required",
+		"any.required": "Token is required",
+	}),
+	password: Joi.string().required().messages({
+		"string.empty": "Password is required",
+		"any.required": "Password is required",
+	}),
+	confirmation: Joi.string().valid("DELETE").required().messages({
+		"any.only": 'Confirmation must be "DELETE"',
+		"string.empty": "Confirmation is required",
+		"any.required": "Confirmation is required",
+	}),
 });
 
 export const assignRoleSchema = Joi.object({
@@ -225,11 +222,10 @@
 
 // Fetch Contacts Job schemas
 export const createFetchContactsJobSchema = Joi.object({
-  whatsapp_session_id: Joi.number().integer().positive().required(),
-  delay: Joi.number().integer().min(1000).max(60000).default(2000),
-  priority: Joi.number().integer().min(1).max(10).default(5)
-});
-
+	whatsapp_session_id: Joi.number().integer().positive().required(),
+	delay: Joi.number().integer().min(1000).max(60000).default(2000),
+	priority: Joi.number().integer().min(1).max(10).default(5),
+});
 
 // User Preference schemas
 export const createUserPreferenceSchema = Joi.object({
@@ -267,27 +263,16 @@
 });
 
 export const userFilterSchema = Joi.object({
-<<<<<<< HEAD
 	page: Joi.number().integer().min(1).default(1),
 	limit: Joi.number().integer().min(1).max(100).default(10),
 	search: Joi.string().max(200).optional(),
 	roleId: Joi.number().integer().positive().optional(),
+	role: Joi.string().valid("admin", "user", "moderator").optional(),
+	status: Joi.string().valid("active", "inactive", "suspended").optional(),
 	statusId: Joi.number().integer().positive().optional(),
 	freeTrial: Joi.boolean().optional(),
-	sortBy: Joi.string().max(50).optional(),
+	sortBy: Joi.string().valid("createdAt", "name", "email").max(50).optional(),
 	sortOrder: Joi.string().valid("ASC", "DESC").default("DESC"),
-=======
-  page: Joi.number().integer().min(1).default(1),
-  limit: Joi.number().integer().min(1).max(100).default(10),
-  search: Joi.string().max(200).optional(),
-  roleId: Joi.number().integer().positive().optional(),
-  role: Joi.string().valid('admin', 'user', 'moderator').optional(),
-  status: Joi.string().valid('active', 'inactive', 'suspended').optional(),
-  statusId: Joi.number().integer().positive().optional(),
-  freeTrial: Joi.boolean().optional(),
-  sortBy: Joi.string().valid('createdAt', 'name', 'email').max(50).optional(),
-  sortOrder: Joi.string().valid('ASC', 'DESC').default('DESC')
->>>>>>> 49a99fa0
 });
 
 export const sessionFilterSchema = Joi.object({
